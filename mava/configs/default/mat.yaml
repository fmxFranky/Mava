defaults:
  - logger: logger
  - arch: anakin
  - system: mat/mat
  - network: transformer
<<<<<<< HEAD
  - env: rware  # [cleaner, connector, vector-connector, gigastep, lbf, mabrax, matrax, rware, smax]
=======
  - env: rware # [gigastep, lbf, mabrax, matrax, rware, smax, mpe]
>>>>>>> 32648863
  - _self_

hydra:
  searchpath:
    - file://mava/configs<|MERGE_RESOLUTION|>--- conflicted
+++ resolved
@@ -3,11 +3,7 @@
   - arch: anakin
   - system: mat/mat
   - network: transformer
-<<<<<<< HEAD
-  - env: rware  # [cleaner, connector, vector-connector, gigastep, lbf, mabrax, matrax, rware, smax]
-=======
-  - env: rware # [gigastep, lbf, mabrax, matrax, rware, smax, mpe]
->>>>>>> 32648863
+  - env: rware # [cleaner, connector, vector-connector, gigastep, lbf, mabrax, matrax, rware, smax]
   - _self_
 
 hydra:
