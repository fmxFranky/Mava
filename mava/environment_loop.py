# python3
# Copyright 2021 InstaDeep Ltd. All rights reserved.
#
# Licensed under the Apache License, Version 2.0 (the "License");
# you may not use this file except in compliance with the License.
# You may obtain a copy of the License at
#
#     http://www.apache.org/licenses/LICENSE-2.0
#
# Unless required by applicable law or agreed to in writing, software
# distributed under the License is distributed on an "AS IS" BASIS,
# WITHOUT WARRANTIES OR CONDITIONS OF ANY KIND, either express or implied.
# See the License for the specific language governing permissions and
# limitations under the License.

"""A simple multi-agent-system-environment training loop."""

import time
from typing import Any, Dict, Tuple

import acme
import dm_env
import jax
import numpy as np
from acme.utils import counting, loggers

import mava
from mava.utils.training_utils import check_count_condition
from mava.utils.wrapper_utils import generate_zeros_from_spec


class ParallelEnvironmentLoop(acme.core.Worker):
    """A parallel MARL environment loop.

    This takes `Environment` and `Executor` instances and coordinates their
    interaction. Executors are updated if `should_update=True`. This can be used as:
        loop = EnvironmentLoop(environment, executor)
        loop.run(num_episodes)
    A `Counter` instance can optionally be given in order to maintain counts
    between different Mava components. If not given a local Counter will be
    created to maintain counts between calls to the `run` method.
    A `Logger` instance can also be passed in order to control the output of the
    loop. If not given a platform-specific default logger will be used as defined
    by utils.loggers.make_default_logger from acme. A string `label` can be passed
    to easily change the label associated with the default logger; this is ignored
    if a `Logger` instance is given.
    """

    def __init__(
        self,
        environment: dm_env.Environment,
        executor: mava.core.Executor,
        counter: counting.Counter = None,
        logger: loggers.Logger = None,
        should_update: bool = True,
        label: str = "parallel_environment_loop",
    ):
        """Parallel environment loop init

        Args:
            environment: an environment
            executor: a Mava executor
            counter: an optional counter. Defaults to None.
            logger: an optional counter. Defaults to None.
            should_update: should update. Defaults to True.
            label: optional label. Defaults to "parallel_environment_loop".
        """
        # Internalize agent and environment.
        self._environment = environment
        self._executor = executor
        self._counter = counter or counting.Counter()
        self._logger = logger or loggers.make_default_logger(label)

        self._should_update = should_update
        self._running_statistics: Dict[str, float] = {}

        # We need this to schedule evaluation/test runs
        self._last_evaluator_run_t = -1

    def _get_actions(self, timestep: dm_env.TimeStep) -> Any:
        return self._executor.select_actions(timestep.observation)

    def _get_running_stats(self) -> Dict:
        return self._running_statistics

    def _compute_step_statistics(self, rewards: Dict[str, float]) -> None:
        pass

    def _compute_episode_statistics(
        self,
        episode_returns: Dict[str, float],
        episode_steps: int,
        start_time: float,
    ) -> None:
        pass

    def record_counts(self, episode_steps: int) -> counting.Counter:
        """Record latest counts"""
        # Record counts.
        counts = self._counter.increment(episodes=1, steps=episode_steps)
        return counts

    def run_episode(self) -> loggers.LoggingData:
        """Run one episode.

        Each episode is a loop which interacts first with the environment to get a
        dictionary of observations and then give those observations to the executor
        in order to retrieve an action for each agent in the system.

        Returns:
            An instance of `loggers.LoggingData`.
        """

        # Reset any counts and start the environment.
        start_time = time.time()
        episode_steps = 0

        timestep = self._environment.reset()

        if type(timestep) == tuple:
            timestep, env_extras = timestep
        else:
            env_extras = {}

        # Make the first observation.
        self._executor.observe_first(timestep, extras=env_extras)

        # For evaluation, this keeps track of the total undiscounted reward
        # for each agent accumulated during the episode.
        rewards: Dict[str, float] = {}
        episode_returns: Dict[str, float] = {}
        for agent, spec in self._environment.reward_spec().items():
            rewards.update({agent: generate_zeros_from_spec(spec)})
            episode_returns.update({agent: generate_zeros_from_spec(spec)})

        # Run an episode.
        while not timestep.last():

            # Generate an action from the agent's policy and step the environment.
            actions = self._get_actions(timestep)

            if type(actions) == tuple:
                # Return other action information
                # e.g. the policy information.
                env_actions, _ = actions
            else:
                env_actions = actions

            timestep = self._environment.step(env_actions)

            if type(timestep) == tuple:
                timestep, env_extras = timestep
            else:
                env_extras = {}

            rewards = timestep.reward

            # Have the agent observe the timestep and let the actor update itself.
            self._executor.observe(
                actions, next_timestep=timestep, next_extras=env_extras
            )

            if self._should_update:
                self._executor.update()

            # Book-keeping.
            episode_steps += 1
            self._compute_step_statistics(rewards)

            for agent, reward in rewards.items():
                episode_returns[agent] = episode_returns[agent] + reward

        self._compute_episode_statistics(
            episode_returns,
            episode_steps,
            start_time,
        )
        if self._get_running_stats():
            return self._get_running_stats()
        else:
            counts = self.record_counts(episode_steps)

            # Collect the results and combine with counts.
            steps_per_second = episode_steps / (time.time() - start_time)
            result = {
                "episode_length": episode_steps,
                "mean_episode_return": np.mean(list(episode_returns.values())),
                "steps_per_second": steps_per_second,
            }
            result.update(counts)
            return result

    def run_episode_and_log(self) -> loggers.LoggingData:
        """Run an episode and log the results"""

        results = self.run_episode()
        self._logger.write(results)
        return results

    def run(self) -> None:
        """Run the environment loop."""

        def should_run_loop(eval_interval_condition: Tuple) -> bool:
            """Check if the eval loop should run in current step.

            Args:
                eval_interval_condition : tuple containing interval key and count.

            Returns:
                a bool indicating if eval should run.
            """
            should_run_loop = False
            eval_interval_key, eval_interval_count = eval_interval_condition
            counts = self._executor.store.executor_counts

            if counts:
                count = counts[eval_interval_key]
                # We run eval loops around every eval_interval_count (not exactly
                # every eval_interval_count due to latency in getting updated counts).
                should_run_loop = (
                    (count - self._last_evaluator_run_t) / eval_interval_count
                ) >= 1.0
                if should_run_loop:
                    self._last_evaluator_run_t = int(count)
                    print(
                        "Running eval loop at executor step: "
                        + f"{self._last_evaluator_run_t}"
                    )

            return should_run_loop

        environment_loop_schedule = self._executor._evaluator and (
            self._executor.store.evaluation_interval is not None
        )

        if environment_loop_schedule:
            eval_interval_condition = check_count_condition(
                self._executor.store.evaluation_interval
            )
            eval_duration_condition = check_count_condition(
                self._executor.store.evaluation_duration
            )
            evaluation_duration = eval_duration_condition[1]

        while True:
            if (not environment_loop_schedule) or (
                should_run_loop(eval_interval_condition)
            ):
<<<<<<< HEAD
                # TODO (Ruan): Remove store check once TF is deprecated.
                if environment_loop_schedule and hasattr(self._executor, "store"):

                    # Initialise list for capturing episode returns
                    eval_returns = []

                    # Get first result dictionary
                    results = self.run_episode()
                    eval_returns.append(results["raw_episode_return"])
                    episode_count += 1
                    step_count += results["episode_length"]
                    for _ in range(evaluation_duration - 1):
                        # Add consecutive evaluation run data
                        result = self.run_episode()
                        eval_returns.append(result["raw_episode_return"])
                        episode_count += 1
                        step_count += result["episode_length"]
=======
                if environment_loop_schedule:
                    results = self.run_episode()
                    # Get first result dictionary
                    for _ in range(evaluation_duration - 1):
                        # Add consecutive evaluation run data
                        result = self.run_episode()
>>>>>>> c9e8cf2c
                        # Sum results for computing mean after all evaluation runs.
                        results = jax.tree_map(lambda x, y: x + y, results, result)
                    # compute the mean over all evaluation runs
                    results = jax.tree_map(lambda x: x / evaluation_duration, results)

                    # Log evaluation interval results for json logging
                    eval_result = {
                        "step_count": jnp.array([self._last_evaluator_run_t]),
                        "return": jnp.array(eval_returns),
                    }

                    # Check for extra logs
                    if hasattr(self._environment, "get_interval_stats"):
                        interval_stats = self._environment.get_interval_stats()
                        results.update(interval_stats)

                        # Add interval stats to dictionary for json logging
                        eval_result.update(
                            jax.tree_util.tree_map(
                                lambda leaf: jnp.array([leaf]), interval_stats
                            )
                        )

                    self._logger.write(results)
<<<<<<< HEAD

                    self._executor.store.eval_json_logger.write(
                        results_dict=eval_result
                    )

=======
>>>>>>> c9e8cf2c
                else:
                    result = self.run_episode()
                    # Log the given results.
                    self._logger.write(result)
            else:
                # Note: We assume that the evaluator will be running less
                # than once per second.
                time.sleep(1)
            # We need to get the latest counts if we are using eval intervals.
            if environment_loop_schedule:
                self._executor.force_update()<|MERGE_RESOLUTION|>--- conflicted
+++ resolved
@@ -21,6 +21,7 @@
 import acme
 import dm_env
 import jax
+import jax.numpy as jnp
 import numpy as np
 from acme.utils import counting, loggers
 
@@ -246,32 +247,18 @@
             if (not environment_loop_schedule) or (
                 should_run_loop(eval_interval_condition)
             ):
-<<<<<<< HEAD
-                # TODO (Ruan): Remove store check once TF is deprecated.
-                if environment_loop_schedule and hasattr(self._executor, "store"):
+                if environment_loop_schedule:
+                    # Get first result dictionary
+                    results = self.run_episode()
 
                     # Initialise list for capturing episode returns
                     eval_returns = []
 
-                    # Get first result dictionary
-                    results = self.run_episode()
                     eval_returns.append(results["raw_episode_return"])
-                    episode_count += 1
-                    step_count += results["episode_length"]
                     for _ in range(evaluation_duration - 1):
                         # Add consecutive evaluation run data
                         result = self.run_episode()
                         eval_returns.append(result["raw_episode_return"])
-                        episode_count += 1
-                        step_count += result["episode_length"]
-=======
-                if environment_loop_schedule:
-                    results = self.run_episode()
-                    # Get first result dictionary
-                    for _ in range(evaluation_duration - 1):
-                        # Add consecutive evaluation run data
-                        result = self.run_episode()
->>>>>>> c9e8cf2c
                         # Sum results for computing mean after all evaluation runs.
                         results = jax.tree_map(lambda x, y: x + y, results, result)
                     # compute the mean over all evaluation runs
@@ -296,14 +283,11 @@
                         )
 
                     self._logger.write(results)
-<<<<<<< HEAD
 
                     self._executor.store.eval_json_logger.write(
                         results_dict=eval_result
                     )
 
-=======
->>>>>>> c9e8cf2c
                 else:
                     result = self.run_episode()
                     # Log the given results.
