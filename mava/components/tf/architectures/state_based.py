# python3
# Copyright 2021 InstaDeep Ltd. All rights reserved.
#
# Licensed under the Apache License, Version 2.0 (the "License");
# you may not use this file except in compliance with the License.
# You may obtain a copy of the License at
#
#     http://www.apache.org/licenses/LICENSE-2.0
#
# Unless required by applicable law or agreed to in writing, software
# distributed under the License is distributed on an "AS IS" BASIS,
# WITHOUT WARRANTIES OR CONDITIONS OF ANY KIND, either express or implied.
# See the License for the specific language governing permissions and
# limitations under the License.

"""Commonly used centralised architectures for multi-agent RL systems"""

import copy
from typing import Dict, Tuple

import sonnet as snt
import tensorflow as tf
from acme import specs as acme_specs

from mava import specs as mava_specs
from mava.components.tf.architectures.decentralised import (
    DecentralisedPolicyActor,
    DecentralisedQValueActorCritic,
)


class StateBasedPolicyActor(DecentralisedPolicyActor):
    """Multi-agent actor architecture using
    environment state information."""

    def __init__(
        self,
        environment_spec: mava_specs.MAEnvironmentSpec,
        observation_networks: Dict[str, snt.Module],
        policy_networks: Dict[str, snt.Module],
        agent_net_config: Dict[str, str],
    ):
        super().__init__(
            environment_spec=environment_spec,
            observation_networks=observation_networks,
            policy_networks=policy_networks,
            agent_net_config=agent_net_config,
        )

    def _get_actor_specs(
        self,
    ) -> Dict[str, acme_specs.Array]:
        obs_specs_per_type: Dict[str, acme_specs.Array] = {}

        agents_by_type = self._env_spec.get_agents_by_type()

        for agent_type, agents in agents_by_type.items():
            actor_state_shape = self._env_spec.get_extra_specs()["s_t"].shape
            obs_specs_per_type[agent_type] = tf.TensorSpec(
                shape=actor_state_shape,
                dtype=tf.dtypes.float32,
            )

        actor_obs_specs = {}
        for agent_key in self._agents:
            agent_net_key = self._agent_net_config[agent_key]
            # Get observation spec for actor.
            actor_obs_specs[agent_key] = obs_specs_per_type[agent_net_key]
        return actor_obs_specs


class StateBasedQValueCritic(DecentralisedQValueActorCritic):
    """Multi-agent actor critic architecture with a critic using
    environment state information."""

    def __init__(
        self,
        environment_spec: mava_specs.MAEnvironmentSpec,
        observation_networks: Dict[str, snt.Module],
        policy_networks: Dict[str, snt.Module],
        critic_networks: Dict[str, snt.Module],
        agent_net_config: Dict[str, str],
    ):
        super().__init__(
            environment_spec=environment_spec,
            observation_networks=observation_networks,
            policy_networks=policy_networks,
            critic_networks=critic_networks,
            agent_net_config=agent_net_config,
        )

    def _get_critic_specs(
        self,
    ) -> Tuple[Dict[str, acme_specs.Array], Dict[str, acme_specs.Array]]:
        action_specs_per_type: Dict[str, acme_specs.Array] = {}

        agents_by_type = self._env_spec.get_agents_by_type()

        # Create one critic per agent. Each critic gets
        # absolute state information of the environment.
        critic_state_shape = self._env_spec.get_extra_specs()["s_t"].shape
        critic_obs_spec = tf.TensorSpec(
            shape=critic_state_shape,
            dtype=tf.dtypes.float32,
        )
        for agent_type, agents in agents_by_type.items():
            critic_act_shape = list(
                copy.copy(self._agent_specs[agents[0]].actions.shape)
            )
            critic_act_shape.insert(0, len(agents))
            action_specs_per_type[agent_type] = tf.TensorSpec(
                shape=critic_act_shape,
                dtype=tf.dtypes.float32,
            )

        critic_obs_specs = {}
        critic_act_specs = {}
        for agent_key in self._agents:
<<<<<<< HEAD
            agent_net_key = self._agent_net_config[agent_key]
=======
            agent_type = agent_key.split("_")[0]
>>>>>>> 8c04e748
            # Get observation and action spec for critic.
            critic_obs_specs[agent_key] = critic_obs_spec
            critic_act_specs[agent_key] = action_specs_per_type[agent_net_key]
        return critic_obs_specs, critic_act_specs


class StateBasedQValueActorCritic(  # type: ignore
    StateBasedPolicyActor, StateBasedQValueCritic
):
    """Multi-agent actor critic architecture where both actor policies
    and critics use environment state information"""

    def __init__(
        self,
        environment_spec: mava_specs.MAEnvironmentSpec,
        observation_networks: Dict[str, snt.Module],
        policy_networks: Dict[str, snt.Module],
        critic_networks: Dict[str, snt.Module],
        agent_net_config: Dict[str, str],
    ):

        StateBasedQValueCritic.__init__(
            self,
            environment_spec=environment_spec,
            observation_networks=observation_networks,
            policy_networks=policy_networks,
            critic_networks=critic_networks,
            agent_net_config=agent_net_config,
        )<|MERGE_RESOLUTION|>--- conflicted
+++ resolved
@@ -116,14 +116,10 @@
         critic_obs_specs = {}
         critic_act_specs = {}
         for agent_key in self._agents:
-<<<<<<< HEAD
-            agent_net_key = self._agent_net_config[agent_key]
-=======
             agent_type = agent_key.split("_")[0]
->>>>>>> 8c04e748
             # Get observation and action spec for critic.
             critic_obs_specs[agent_key] = critic_obs_spec
-            critic_act_specs[agent_key] = action_specs_per_type[agent_net_key]
+            critic_act_specs[agent_key] = action_specs_per_type[agent_type]
         return critic_obs_specs, critic_act_specs
 
 
