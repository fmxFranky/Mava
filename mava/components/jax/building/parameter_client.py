# python3
# Copyright 2021 InstaDeep Ltd. All rights reserved.
#
# Licensed under the Apache License, Version 2.0 (the "License");
# you may not use this file except in compliance with the License.
# You may obtain a copy of the License at
#
#     http://www.apache.org/licenses/LICENSE-2.0
#
# Unless required by applicable law or agreed to in writing, software
# distributed under the License is distributed on an "AS IS" BASIS,
# WITHOUT WARRANTIES OR CONDITIONS OF ANY KIND, either express or implied.
# See the License for the specific language governing permissions and
# limitations under the License.

"""Parameter client for system builders"""
from dataclasses import dataclass
from typing import Any, Dict, List, Tuple, Type

import numpy as np

from mava.callbacks import Callback
from mava.components.jax import Component
from mava.components.jax.training.trainer import BaseTrainerInit
from mava.core_jax import SystemBuilder
from mava.systems.jax import ParameterClient


class BaseParameterClient(Component):
    def _set_up_count_parameters(
        self, params: Dict[str, Any]
    ) -> Tuple[List[str], Dict[str, Any]]:
        """Registers parameters to count and store.

        Counts trainer_steps, trainer_walltime, evaluator_steps,
        evaluator_episodes, executor_episodes, executor_steps.

        Args:
            params: Network parameters.

        Returns:
            Tuple of count parameters and network parameters.
        """
        add_params = {
            "trainer_steps": np.array(0, dtype=np.int32),
            "trainer_walltime": np.array(0, dtype=np.float32),
            "evaluator_steps": np.array(0, dtype=np.int32),
            "evaluator_episodes": np.array(0, dtype=np.int32),
            "executor_episodes": np.array(0, dtype=np.int32),
            "executor_steps": np.array(0, dtype=np.int32),
        }
        params.update(add_params)
        return list(add_params.keys()), params

    @staticmethod
    def required_components() -> List[Type[Callback]]:
        """List of other Components required in the system for this Component to function.

        BaseTrainerInit required to set up builder.store.networks
        and builder.store.trainer_networks.

        Returns:
            List of required component classes.
        """
        return [BaseTrainerInit]


@dataclass
class ExecutorParameterClientConfig:
    executor_parameter_update_period: int = 200


class ExecutorParameterClient(BaseParameterClient):
    def __init__(
        self,
        config: ExecutorParameterClientConfig = ExecutorParameterClientConfig(),
    ) -> None:
        """Component creates a parameter client for the executor.

        Args:
            config: ExecutorParameterClientConfig.
        """

        self.config = config

    def on_building_executor_parameter_client(self, builder: SystemBuilder) -> None:
        """Create and store the executor parameter client.

        Gets network parameters from store and registers them for tracking.
        Also works for the evaluator.

        Args:
            builder: SystemBuilder.
        """
        # Create policy parameters
<<<<<<< HEAD
        params: Dict[str, Any] = {}
        # Executor does not explicitly set variables i.e. it adds to count variables
        # and hence set_keys is empty
        set_keys: List[str] = []
        get_keys: List[str] = []
        net_type_key = "networks"
=======
        params = {}
        get_keys = []
>>>>>>> 245106b4

        for agent_net_key in builder.store.networks.keys():
            policy_param_key = f"policy_network-{agent_net_key}"
            params[policy_param_key] = builder.store.networks[
                agent_net_key
            ].policy_params
            get_keys.append(policy_param_key)

            critic_param_key = f"critic_network-{agent_net_key}"
            params[critic_param_key] = builder.store.networks[
                agent_net_key
            ].critic_params
            get_keys.append(critic_param_key)

        count_names, params = self._set_up_count_parameters(params=params)

        get_keys.extend(count_names)

        builder.store.executor_counts = {name: params[name] for name in count_names}

        parameter_client = None
        if builder.store.parameter_server_client:
            # Create parameter client
            parameter_client = ParameterClient(
                client=builder.store.parameter_server_client,
                parameters=params,
                get_keys=get_keys,
                set_keys=set_keys,
                update_period=self.config.executor_parameter_update_period,
            )

            # Make sure not to use a random policy after checkpoint restoration by
            # assigning parameters before running the environment loop.
            parameter_client.get_and_wait()

        builder.store.executor_parameter_client = parameter_client

    @staticmethod
    def name() -> str:
        """Static method that returns component name."""
        return "executor_parameter_client"


@dataclass
class TrainerParameterClientConfig:
    trainer_parameter_update_period: int = 5


class TrainerParameterClient(BaseParameterClient):
    def __init__(
        self,
        config: TrainerParameterClientConfig = TrainerParameterClientConfig(),
    ) -> None:
        """Component creates a parameter client for the trainer.

        Args:
            config: TrainerParameterClientConfig.
        """

        self.config = config

    def on_building_trainer_parameter_client(self, builder: SystemBuilder) -> None:
        """Create and store the trainer parameter client.

        Gets network parameters from store and registers them for tracking.

        Args:
            builder: SystemBuilder.
        """
        # Create parameter client
        params: Dict[str, Any] = {}
        set_keys: List[str] = []
        get_keys: List[str] = []
        # TODO (dries): Only add the networks this trainer is working with.
        # Not all of them.
        trainer_networks = builder.store.trainer_networks[builder.store.trainer_id]

        for net_key in builder.store.networks.keys():
            params[f"policy_network-{net_key}"] = builder.store.networks[
                net_key
            ].policy_params
            params[f"critic_network-{net_key}"] = builder.store.networks[
                net_key
            ].critic_params

            if net_key in set(trainer_networks):
                set_keys.append(f"policy_network-{net_key}")
                set_keys.append(f"critic_network-{net_key}")
            else:
                get_keys.append(f"policy_network-{net_key}")
                get_keys.append(f"critic_network-{net_key}")

            params[f"policy_opt_state-{net_key}"] = builder.store.policy_opt_states[
                net_key
            ]
            params[f"critic_opt_state-{net_key}"] = builder.store.critic_opt_states[
                net_key
            ]
            set_keys.append(f"policy_opt_state-{net_key}")
            set_keys.append(f"critic_opt_state-{net_key}")

        count_names, params = self._set_up_count_parameters(params=params)

        get_keys.extend(count_names)
        builder.store.trainer_counts = {name: params[name] for name in count_names}

        # Create parameter client
        parameter_client = None
        if builder.store.parameter_server_client:
            parameter_client = ParameterClient(
                client=builder.store.parameter_server_client,
                parameters=params,
                get_keys=get_keys,
                set_keys=set_keys,
                update_period=self.config.trainer_parameter_update_period,
            )

            # Get all the initial parameters
            parameter_client.get_all_and_wait()

        builder.store.trainer_parameter_client = parameter_client

    @staticmethod
    def name() -> str:
        """Static method that returns component name."""
        return "trainer_parameter_client"<|MERGE_RESOLUTION|>--- conflicted
+++ resolved
@@ -93,17 +93,11 @@
             builder: SystemBuilder.
         """
         # Create policy parameters
-<<<<<<< HEAD
         params: Dict[str, Any] = {}
         # Executor does not explicitly set variables i.e. it adds to count variables
         # and hence set_keys is empty
         set_keys: List[str] = []
         get_keys: List[str] = []
-        net_type_key = "networks"
-=======
-        params = {}
-        get_keys = []
->>>>>>> 245106b4
 
         for agent_net_key in builder.store.networks.keys():
             policy_param_key = f"policy_network-{agent_net_key}"
