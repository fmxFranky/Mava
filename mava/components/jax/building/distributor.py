--- conflicted
+++ resolved
@@ -81,13 +81,8 @@
         # )
 
         # tables node
-<<<<<<< HEAD
-        data_server = builder.config.program.add(
-            builder.config.system_data_client,
-=======
         data_server = builder.store.program.add(
             builder.data_server,
->>>>>>> 066186fe
             node_type=NodeType.reverb,
             name="data_server",
         )
