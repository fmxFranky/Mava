# python3
# Copyright 2021 InstaDeep Ltd. All rights reserved.
#
# Licensed under the Apache License, Version 2.0 (the "License");
# you may not use this file except in compliance with the License.
# You may obtain a copy of the License at
#
#     http://www.apache.org/licenses/LICENSE-2.0
#
# Unless required by applicable law or agreed to in writing, software
# distributed under the License is distributed on an "AS IS" BASIS,
# WITHOUT WARRANTIES OR CONDITIONS OF ANY KIND, either express or implied.
# See the License for the specific language governing permissions and
# limitations under the License.

"""Generic executor implementations."""

from typing import Any, Dict, Optional, Tuple, Union

import dm_env
import sonnet as snt
import tensorflow as tf
import tensorflow_probability as tfp
from acme import types
from acme.tf import utils as tf2_utils
from acme.tf import variable_utils as tf2_variable_utils

from mava import adders, core
from mava.components.tf.modules.communication import BaseCommunicationModule

tfd = tfp.distributions


class FeedForwardExecutor(core.Executor):
    """A generic feed-forward executor.
    An executor based on a feed-forward policy for each agent in the system.
    """

    def __init__(
        self,
        policy_networks: Dict[str, snt.Module],
        agent_net_config: Dict[str, str],
        adder: Optional[adders.ParallelAdder] = None,
        variable_client: Optional[tf2_variable_utils.VariableClient] = None,
    ):
        """Initialise the system executor

        Args:
            policy_networks (Dict[str, snt.Module]): policy networks for each agent in
                the system.
<<<<<<< HEAD
            agent_net_config (Dict[str, Any]): specifies what network each agent uses.
=======
            agent_net_config: (dict, optional): specifies what network each agent uses.
                Defaults to {}.
>>>>>>> 2174e862
            adder (Optional[adders.ParallelAdder], optional): adder which sends data
                to a replay buffer. Defaults to None.
            variable_client (Optional[tf2_variable_utils.VariableClient], optional):
                client to copy weights from the trainer. Defaults to None.
        """

        # Store these for later use.
        self._agent_net_config = agent_net_config
        self._policy_networks = policy_networks
        self._adder = adder
        self._variable_client = variable_client

    @tf.function
    def _policy(
        self, agent: str, observation: types.NestedTensor
    ) -> types.NestedTensor:
        """Agent specific policy function

        Args:
            agent (str): agent id
            observation (types.NestedTensor): observation tensor received from the
                environment.

        Returns:
            types.NestedTensor: agent action
        """

        # Add a dummy batch dimension and as a side effect convert numpy to TF.
        batched_observation = tf2_utils.add_batch_dim(observation)

        # index network either on agent type or on agent id
        agent_key = self._agent_net_config[agent]

        # Compute the policy, conditioned on the observation.
        policy = self._policy_networks[agent_key](batched_observation)

        # Sample from the policy if it is stochastic.
        action = policy.sample() if isinstance(policy, tfd.Distribution) else policy

        return action

    def select_action(
        self, agent: str, observation: types.NestedArray
    ) -> Union[types.NestedArray, Tuple[types.NestedArray, types.NestedArray]]:
        """select an action for a single agent in the system

        Args:
            agent (str): agent id.
            observation (types.NestedArray): observation tensor received from the
                environment.

        Returns:
            Union[types.NestedArray, Tuple[types.NestedArray, types.NestedArray]]:
                agent action.
        """

        # Pass the observation through the policy network.
        action = self._policy(agent, observation.observation)

        # TODO Mask actions here using observation.legal_actions
        # What happens in discrete vs cont case

        # Return a numpy array with squeezed out batch dimension.
        return tf2_utils.to_numpy_squeeze(action)

    def observe_first(
        self,
        timestep: dm_env.TimeStep,
        extras: Dict[str, types.NestedArray] = {},
    ) -> None:
        """record first observed timestep from the environment

        Args:
            timestep (dm_env.TimeStep): data emitted by an environment at first step of
                interaction.
            extras (Dict[str, types.NestedArray], optional): possible extra information
                to record during the first step. Defaults to {}.
        """

        if self._adder:
            self._adder.add_first(timestep, extras)

    def observe(
        self,
        actions: Dict[str, types.NestedArray],
        next_timestep: dm_env.TimeStep,
        next_extras: Dict[str, types.NestedArray] = {},
    ) -> None:
        """record observed timestep from the environment

        Args:
            actions (Dict[str, types.NestedArray]): system agents' actions.
            next_timestep (dm_env.TimeStep): data emitted by an environment during
                interaction.
            next_extras (Dict[str, types.NestedArray], optional): possible extra
                information to record during the transition. Defaults to {}.
        """

        if self._adder:
            self._adder.add(actions, next_timestep, next_extras)

    def select_actions(
        self, observations: Dict[str, types.NestedArray]
    ) -> Union[
        Dict[str, types.NestedArray],
        Tuple[Dict[str, types.NestedArray], Dict[str, types.NestedArray]],
    ]:
        """select the actions for all agents in the system

        Args:
            observations (Dict[str, types.NestedArray]): agent observations from the
                environment.

        Returns:
            Union[ Dict[str, types.NestedArray], Tuple[Dict[str, types.NestedArray],
                Dict[str, types.NestedArray]], ]: actions for all agents in the system.
        """

        actions = {}
        for agent, observation in observations.items():
            # Pass the observation through the policy network.
            action = self._policy(agent, observation.observation)
            # TODO Mask actions here using observation.legal_actions
            # What happens in discrete vs cont case
            actions[agent] = tf2_utils.to_numpy_squeeze(action)

        # Return a numpy array with squeezed out batch dimension.
        return actions

    def update(self, wait: bool = False) -> None:
        """update executor variables

        Args:
            wait (bool, optional): whether to stall the executor's request for new
                variables. Defaults to False.
        """

        if self._variable_client:
            self._variable_client.update(wait)


class RecurrentExecutor(core.Executor):
    """A generic recurrent Executor.
    An executor based on a recurrent policy for each agent in the system.
    """

    def __init__(
        self,
        policy_networks: Dict[str, snt.RNNCore],
        agent_net_config: Dict[str, str],
        adder: Optional[adders.ParallelAdder] = None,
        variable_client: Optional[tf2_variable_utils.VariableClient] = None,
        store_recurrent_state: bool = True,
    ):
        """Initialise the system executor

        Args:
            policy_networks (Dict[str, snt.RNNCore]): policy networks for each agent in
                the system.
<<<<<<< HEAD
            agent_net_config (Dict[str, Any]): specifies what network each agent uses.
=======
            agent_net_config: (dict, optional): specifies what network each agent uses.
                Defaults to {}.
>>>>>>> 2174e862
            adder (Optional[adders.ParallelAdder], optional): adder which sends data
                to a replay buffer. Defaults to None.
            variable_client (Optional[tf2_variable_utils.VariableClient], optional):
                client to copy weights from the trainer. Defaults to None.
            store_recurrent_state (bool, optional): boolean to store the recurrent
                network hidden state. Defaults to True.
        """

        # Store these for later use.
        self._policy_networks = policy_networks
        self._agent_net_config = agent_net_config
        self._adder = adder
        self._variable_client = variable_client
        self._store_recurrent_state = store_recurrent_state
        self._states: Dict[str, Any] = {}

    @tf.function
    def _policy(
        self,
        agent: str,
        observation: types.NestedTensor,
        state: types.NestedTensor,
    ) -> Union[
        Tuple[types.NestedTensor, types.NestedTensor],
        Tuple[types.NestedTensor, types.NestedTensor, types.NestedTensor],
    ]:
        """Agent specific policy function

        Args:
            agent (str): agent id
            observation (types.NestedTensor): observation tensor received from the
                environment.
            state (types.NestedTensor): recurrent network state.

        Returns:
            Union[ Tuple[types.NestedTensor, types.NestedTensor],
                Tuple[types.NestedTensor, types.NestedTensor, types.NestedTensor], ]:
                action and new recurrent hidden state
        """

        # Add a dummy batch dimension and as a side effect convert numpy to TF.
        batched_observation = tf2_utils.add_batch_dim(observation)

        # index network either on agent type or on agent id
        agent_key = self._agent_net_config[agent]

        # Compute the policy, conditioned on the observation.
        policy, new_state = self._policy_networks[agent_key](batched_observation, state)

        # Sample from the policy if it is stochastic.
        action = policy.sample() if isinstance(policy, tfd.Distribution) else policy

        return action, new_state

    def _update_state(self, agent: str, new_state: types.NestedArray) -> None:
        """update recurrent hidden state

        Args:
            agent (str): agent id.
            new_state (types.NestedArray): new recurrent hidden state
        """

        # Bookkeeping of recurrent states for the observe method.
        self._states[agent] = new_state

    def select_action(
        self, agent: str, observation: types.NestedArray
    ) -> types.NestedArray:
        """select an action for a single agent in the system

        Args:
            agent (str): agent id
            observation (types.NestedArray): observation tensor received from the
                environment.

        Returns:
            types.NestedArray: action and policy.
        """

        # TODO Mask actions here using observation.legal_actions
        # What happens in discrete vs cont case

        # Initialize the RNN state if necessary.
        if self._states[agent] is None:
            # index network either on agent type or on agent id
            agent_key = self._agent_net_config[agent]
            self._states[agent] = self._policy_networks[agent_key].initial_state(1)

        # Step the recurrent policy forward given the current observation and state.
        policy_output, new_state = self._policy(
            agent, observation.observation, self._states[agent]
        )

        # Bookkeeping of recurrent states for the observe method.
        self._update_state(agent, new_state)

        # Return a numpy array with squeezed out batch dimension.
        return tf2_utils.to_numpy_squeeze(policy_output)

    def observe_first(
        self,
        timestep: dm_env.TimeStep,
        extras: Optional[Dict[str, types.NestedArray]] = {},
    ) -> None:
        """record first observed timestep from the environment

        Args:
            timestep (dm_env.TimeStep): data emitted by an environment at first step of
                interaction.
            extras (Dict[str, types.NestedArray], optional): possible extra information
                to record during the first step. Defaults to {}.
        """

        # Re-initialize the RNN state.
        for agent, _ in timestep.observation.items():
            # index network either on agent type or on agent id
            agent_key = self._agent_net_config[agent]
            self._states[agent] = self._policy_networks[agent_key].initial_state(1)

        if self._adder is not None:
            numpy_states = {
                agent: tf2_utils.to_numpy_squeeze(_state)
                for agent, _state in self._states.items()
            }

            if extras:
                extras.update({"core_states": numpy_states})
                self._adder.add_first(timestep, extras)
            else:
                self._adder.add_first(timestep, numpy_states)

    def observe(
        self,
        actions: Dict[str, types.NestedArray],
        next_timestep: dm_env.TimeStep,
        next_extras: Optional[Dict[str, types.NestedArray]] = {},
    ) -> None:
        """record observed timestep from the environment

        Args:
            actions (Dict[str, types.NestedArray]): system agents' actions.
            next_timestep (dm_env.TimeStep): data emitted by an environment during
                interaction.
            next_extras (Dict[str, types.NestedArray], optional): possible extra
                information to record during the transition. Defaults to {}.
        """

        if not self._adder:
            return

        if not self._store_recurrent_state:
            if next_extras:
                self._adder.add(actions, next_timestep, next_extras)
            else:
                self._adder.add(actions, next_timestep)
            return

        numpy_states = {
            agent: tf2_utils.to_numpy_squeeze(_state)
            for agent, _state in self._states.items()
        }
        if next_extras:
            next_extras.update({"core_states": numpy_states})
            self._adder.add(actions, next_timestep, next_extras)
        else:
            self._adder.add(actions, next_timestep, numpy_states)

    def select_actions(
        self, observations: Dict[str, types.NestedArray]
    ) -> Union[
        Dict[str, types.NestedArray],
        Tuple[Dict[str, types.NestedArray], Dict[str, types.NestedArray]],
    ]:
        """select the actions for all agents in the system

        Args:
            observations (Dict[str, types.NestedArray]): agent observations from the
                environment.

        Returns:
            Union[ Dict[str, types.NestedArray], Tuple[Dict[str, types.NestedArray],
                Dict[str, types.NestedArray]], ]: actions for all agents in the system.
        """

        actions = {}
        for agent, observation in observations.items():
            # Step the recurrent policy forward given the current observation and state.
            actions[agent] = self.select_action(agent=agent, observation=observation)
        return actions

    def update(self, wait: bool = False) -> None:
        """update executor variables

        Args:
            wait (bool, optional): whether to stall the executor's request for new
                variables. Defaults to False.
        """

        if self._variable_client:
            self._variable_client.update(wait)


class RecurrentCommExecutor(RecurrentExecutor):
    """Generic recurrent executor with communicate."""

    def __init__(
        self,
        policy_networks: Dict[str, snt.RNNCore],
        communication_module: BaseCommunicationModule,
        agent_net_config: Dict[str, str],
        adder: Optional[adders.ParallelAdder] = None,
        variable_client: Optional[tf2_variable_utils.VariableClient] = None,
        store_recurrent_state: bool = True,
    ):
        """Initialise the system executor

        Args:
            policy_networks (Dict[str, snt.RNNCore]): policy networks for each agent in
                the system.
            communication_module (BaseCommunicationModule): module for enabling
                communication protocols between agents.
<<<<<<< HEAD
            agent_net_config (Dict[str, Any]): specifies what network each agent uses.
=======
            agent_net_config: (dict, optional): specifies what network each agent uses.
                Defaults to {}.
>>>>>>> 2174e862
            adder (Optional[adders.ParallelAdder], optional): adder which sends data
                to a replay buffer. Defaults to None.
            variable_client (Optional[tf2_variable_utils.VariableClient], optional):
                client to copy weights from the trainer. Defaults to None.
            store_recurrent_state (bool, optional): boolean to store the recurrent
                network hidden state. Defaults to True.
        """

        # Store these for later use.

        self._adder = adder
        self._variable_client = variable_client
        self._policy_networks = policy_networks
        self._states: Dict[str, Any] = {}
        self._messages: Dict[str, Any] = {}
        self._store_recurrent_state = store_recurrent_state
        self._communication_module = communication_module
        self._agent_net_config = agent_net_config

    def _sample_action(
        self, action_policy: types.NestedTensor, agent: str
    ) -> types.NestedTensor:
        """sample an action from an agent's policy distribution

        Args:
            action_policy (types.NestedTensor): agent policy.
            agent (str): agent id.

        Returns:
            types.NestedTensor: agent action
        """

        # Sample from the policy if it is stochastic.
        return (
            action_policy.sample()
            if isinstance(action_policy, tfd.Distribution)
            else action_policy
        )

    def _process_message(
        self, observation: types.NestedTensor, message_policy: types.NestedTensor
    ) -> types.NestedTensor:
        """process agent messages

        Args:
            observation (types.NestedTensor): observation tensor received from the
                environment.
            message_policy (types.NestedTensor): message policy.

        Returns:
            types.NestedTensor: processed message.
        """

        # Only one agent can message at each timestep
        return message_policy

    @tf.function
    def _policy(
        self,
        agent: str,
        observation: types.NestedTensor,
        state: types.NestedTensor,
        message: types.NestedTensor,
    ) -> Tuple[types.NestedTensor, types.NestedTensor, types.NestedTensor]:
        """Agent specific policy function

        Args:
            agent (str): agent id
            observation (types.NestedTensor): observation tensor received from the
                environment.
            state (types.NestedTensor): recurrent network state.
            message (types.NestedTensor): agent message.

        Returns:
            Tuple[types.NestedTensor, types.NestedTensor, types.NestedTensor]: action,
                message and new recurrent hidden state
        """

        # Add a dummy batch dimension and as a side effect convert numpy to TF.
        batched_observation = tf2_utils.add_batch_dim(observation)

        # index network either on agent type or on agent id
        agent_key = self._agent_net_config[agent]

        # Compute the policy, conditioned on the observation.
        (action_policy, message_policy), new_state = self._policy_networks[agent_key](
            batched_observation, state, message
        )

        action = self._sample_action(action_policy, agent)

        message = self._process_message(observation, message_policy)

        return action, message, new_state

    def observe_first(
        self,
        timestep: dm_env.TimeStep,
        extras: Optional[Dict[str, types.NestedArray]] = {},
    ) -> None:
        """record first observed timestep from the environment

        Args:
            timestep (dm_env.TimeStep): data emitted by an environment at first step of
                interaction.
            extras (Dict[str, types.NestedArray], optional): possible extra information
                to record during the first step. Defaults to {}.

        Raises:
            NotImplementedError: check for extras that are 'None'.
        """

        # Re-initialize the RNN state.
        for agent, _ in timestep.observation.items():
            # index network either on agent type or on agent id
            agent_key = self._agent_net_config[agent]
            self._states[agent] = self._policy_networks[agent_key].initial_state(1)
            self._messages[agent] = self._policy_networks[agent_key].initial_message(1)

        if self._adder is not None:
            numpy_states = {
                agent: tf2_utils.to_numpy_squeeze(_state)
                for agent, _state in self._states.items()
            }
            numpy_messages = {
                agent: tf2_utils.to_numpy_squeeze(_message)
                for agent, _message in self._messages.items()
            }
            if extras is not None:
                extras.update(
                    {
                        "core_states": numpy_states,
                        "core_messages": numpy_messages,
                    }
                )
                self._adder.add_first(timestep, extras)
            else:
                raise NotImplementedError("Why is extras None?")

    def observe(
        self,
        actions: Dict[str, types.NestedArray],
        next_timestep: dm_env.TimeStep,
        next_extras: Optional[Dict[str, types.NestedArray]] = {},
    ) -> None:
        """record observed timestep from the environment

        Args:
            actions (Dict[str, types.NestedArray]): system agents' actions.
            next_timestep (dm_env.TimeStep): data emitted by an environment during
                interaction.
            next_extras (Dict[str, types.NestedArray], optional): possible extra
                information to record during the transition. Defaults to {}.
        """

        if not self._adder:
            return

        if not self._store_recurrent_state:
            if next_extras:
                self._adder.add(actions, next_timestep, next_extras)
            else:
                self._adder.add(actions, next_timestep)
            return

        numpy_states = {
            agent: tf2_utils.to_numpy_squeeze(_state)
            for agent, _state in self._states.items()
        }
        numpy_messages = {
            agent: tf2_utils.to_numpy_squeeze(_message)
            for agent, _message in self._messages.items()
        }

        if next_extras:
            next_extras.update(
                {
                    "core_states": numpy_states,
                    "core_messages": numpy_messages,
                }
            )
            self._adder.add(actions, next_timestep, next_extras)
        else:
            next_extras = {
                "core_states": numpy_states,
                "core_messages": numpy_messages,
            }
            self._adder.add(actions, next_timestep, next_extras)

    def select_action(
        self,
        agent: str,
        observation: types.NestedArray,
    ) -> Tuple[types.NestedArray, types.NestedArray]:
        """select an action for a single agent in the system

        Args:
            agent (str): agent id
            observation (types.NestedArray): observation tensor received from the
                environment.

        Returns:
            Tuple[types.NestedArray, types.NestedArray]: agent action.
        """

        # Initialize the RNN state if necessary.
        if self._states[agent] is None:
            self._states[agent] = self._networks[agent].initial_state(1)

        message_inputs = self._communication_module.process_messages(self._messages)
        # Step the recurrent policy forward given the current observation and state.
        policy_output, message, new_state = self._policy(
            agent,
            observation.observation,
            self._states[agent],
            message_inputs[agent],
        )

        # Bookkeeping of recurrent states for the observe method.
        self._states[agent] = new_state
        self._messages[agent] = message

        # Return a numpy array with squeezed out batch dimension.
        return tf2_utils.to_numpy_squeeze(policy_output)

    def select_actions(
        self, observations: Dict[str, types.NestedArray]
    ) -> Dict[str, types.NestedArray]:
        """select the actions for all agents in the system

        Args:
            observations (Dict[str, types.NestedArray]): agent observations from the
                environment.

        Returns:
            Dict[str, types.NestedArray]: actions for all agents in the system.
        """

        actions = {}
        for agent, observation in observations.items():
            actions[agent] = self._select_action(agent, observations)
        # Return a numpy array with squeezed out batch dimension.
        return actions<|MERGE_RESOLUTION|>--- conflicted
+++ resolved
@@ -48,12 +48,8 @@
         Args:
             policy_networks (Dict[str, snt.Module]): policy networks for each agent in
                 the system.
-<<<<<<< HEAD
-            agent_net_config (Dict[str, Any]): specifies what network each agent uses.
-=======
             agent_net_config: (dict, optional): specifies what network each agent uses.
                 Defaults to {}.
->>>>>>> 2174e862
             adder (Optional[adders.ParallelAdder], optional): adder which sends data
                 to a replay buffer. Defaults to None.
             variable_client (Optional[tf2_variable_utils.VariableClient], optional):
@@ -213,12 +209,8 @@
         Args:
             policy_networks (Dict[str, snt.RNNCore]): policy networks for each agent in
                 the system.
-<<<<<<< HEAD
-            agent_net_config (Dict[str, Any]): specifies what network each agent uses.
-=======
             agent_net_config: (dict, optional): specifies what network each agent uses.
                 Defaults to {}.
->>>>>>> 2174e862
             adder (Optional[adders.ParallelAdder], optional): adder which sends data
                 to a replay buffer. Defaults to None.
             variable_client (Optional[tf2_variable_utils.VariableClient], optional):
@@ -440,12 +432,8 @@
                 the system.
             communication_module (BaseCommunicationModule): module for enabling
                 communication protocols between agents.
-<<<<<<< HEAD
-            agent_net_config (Dict[str, Any]): specifies what network each agent uses.
-=======
             agent_net_config: (dict, optional): specifies what network each agent uses.
                 Defaults to {}.
->>>>>>> 2174e862
             adder (Optional[adders.ParallelAdder], optional): adder which sends data
                 to a replay buffer. Defaults to None.
             variable_client (Optional[tf2_variable_utils.VariableClient], optional):
