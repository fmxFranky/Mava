# python3
# Copyright 2021 InstaDeep Ltd. All rights reserved.
#
# Licensed under the Apache License, Version 2.0 (the "License");
# you may not use this file except in compliance with the License.
# You may obtain a copy of the License at
#
#     http://www.apache.org/licenses/LICENSE-2.0
#
# Unless required by applicable law or agreed to in writing, software
# distributed under the License is distributed on an "AS IS" BASIS,
# WITHOUT WARRANTIES OR CONDITIONS OF ANY KIND, either express or implied.
# See the License for the specific language governing permissions and
# limitations under the License.

"""DIAL system executor implementation."""

from typing import Any, Dict, Optional

import sonnet as snt
import tensorflow as tf
from acme import types
from acme.tf import variable_utils as tf2_variable_utils

from mava import adders
from mava.components.tf.modules.communication import BaseCommunicationModule
from mava.systems.tf.madqn.execution import MADQNRecurrentCommExecutor
from mava.systems.tf.madqn.training import MADQNTrainer


class DIALSwitchExecutor(MADQNRecurrentCommExecutor):
    """DIAL executor.
    An executor based on a recurrent communicating policy for each agent in the system.
    Note: this executor is specific to switch game env.
    """

    def __init__(
        self,
        q_networks: Dict[str, snt.Module],
        action_selectors: Dict[str, snt.Module],
        communication_module: BaseCommunicationModule,
<<<<<<< HEAD
        agent_net_config: Dict[str, str],
=======
        agent_net_keys: Dict[str, str],
>>>>>>> e57a3f43
        adder: Optional[adders.ParallelAdder] = None,
        variable_client: Optional[tf2_variable_utils.VariableClient] = None,
        store_recurrent_state: bool = True,
        trainer: MADQNTrainer = None,
        fingerprint: bool = False,
        evaluator: bool = False,
    ):
        """Initialise the system executor

        Args:
            q_networks (Dict[str, snt.Module]): q-value networks for each agent in the
                system.
            action_selectors (Dict[str, Any]): policy action selector method, e.g.
                epsilon greedy.
            communication_module (BaseCommunicationModule): module for enabling
                communication protocols between agents.
<<<<<<< HEAD
            agent_net_config: (dict, optional): specifies what network each agent uses.
=======
            agent_net_keys: (dict, optional): specifies what network each agent uses.
>>>>>>> e57a3f43
                Defaults to {}.
            adder (Optional[adders.ParallelAdder], optional): adder which sends data
                to a replay buffer. Defaults to None.
            variable_client (Optional[tf2_variable_utils.VariableClient], optional):
                client to copy weights from the trainer. Defaults to None.
            store_recurrent_state (bool, optional): boolean to store the recurrent
                network hidden state. Defaults to True.
            trainer (MADQNTrainer, optional): system trainer. Defaults to None.
            fingerprint (bool, optional): whether to use fingerprint stabilisation to
                stabilise experience replay. Defaults to False.
            evaluator (bool, optional): whether the executor will be used for
                evaluation. Defaults to False.
        """

        # Store these for later use.
        self._adder = adder
        self._variable_client = variable_client
        self._q_networks = q_networks
        self._policy_networks = q_networks
        self._communication_module = communication_module
        self._action_selectors = action_selectors
        self._store_recurrent_state = store_recurrent_state
        self._trainer = trainer
<<<<<<< HEAD
        self._agent_net_config = agent_net_config
=======
        self._agent_net_keys = agent_net_keys
>>>>>>> e57a3f43

        self._states: Dict[str, Any] = {}
        self._messages: Dict[str, Any] = {}

    def _policy(
        self,
        agent: str,
        observation: types.NestedTensor,
        state: types.NestedTensor,
        message: types.NestedTensor,
        legal_actions: types.NestedTensor,
        epsilon: tf.Tensor,
    ) -> types.NestedTensor:
        """Agent specific policy function

        Args:
            agent (str): agent id
            observation (types.NestedTensor): observation tensor received from the
                environment.
            state (types.NestedTensor): Recurrent network state.
            message (types.NestedTensor): received agent messsage.
            legal_actions (types.NestedTensor): actions allowed to be taken at the
                current observation.
            epsilon (tf.Tensor): value for epsilon greedy action selection.

        Returns:
            types.NestedTensor: action, message and new recurrent hidden state
        """

        (action, m_values), new_state = super()._policy(
            agent,
            observation,
            state,
            message,
            legal_actions,
            epsilon,
        )

        # Mask message if obs[0] == 1.
        # Note: this is specific to switch env
        if observation[0] == 0:
            m_values = tf.zeros_like(m_values)

        return (action, m_values), new_state<|MERGE_RESOLUTION|>--- conflicted
+++ resolved
@@ -39,11 +39,7 @@
         q_networks: Dict[str, snt.Module],
         action_selectors: Dict[str, snt.Module],
         communication_module: BaseCommunicationModule,
-<<<<<<< HEAD
-        agent_net_config: Dict[str, str],
-=======
         agent_net_keys: Dict[str, str],
->>>>>>> e57a3f43
         adder: Optional[adders.ParallelAdder] = None,
         variable_client: Optional[tf2_variable_utils.VariableClient] = None,
         store_recurrent_state: bool = True,
@@ -60,11 +56,7 @@
                 epsilon greedy.
             communication_module (BaseCommunicationModule): module for enabling
                 communication protocols between agents.
-<<<<<<< HEAD
-            agent_net_config: (dict, optional): specifies what network each agent uses.
-=======
             agent_net_keys: (dict, optional): specifies what network each agent uses.
->>>>>>> e57a3f43
                 Defaults to {}.
             adder (Optional[adders.ParallelAdder], optional): adder which sends data
                 to a replay buffer. Defaults to None.
@@ -88,11 +80,7 @@
         self._action_selectors = action_selectors
         self._store_recurrent_state = store_recurrent_state
         self._trainer = trainer
-<<<<<<< HEAD
-        self._agent_net_config = agent_net_config
-=======
         self._agent_net_keys = agent_net_keys
->>>>>>> e57a3f43
 
         self._states: Dict[str, Any] = {}
         self._messages: Dict[str, Any] = {}
