# python3
# Copyright 2021 InstaDeep Ltd. All rights reserved.
#
# Licensed under the Apache License, Version 2.0 (the "License");
# you may not use this file except in compliance with the License.
# You may obtain a copy of the License at
#
#     http://www.apache.org/licenses/LICENSE-2.0
#
# Unless required by applicable law or agreed to in writing, software
# distributed under the License is distributed on an "AS IS" BASIS,
# WITHOUT WARRANTIES OR CONDITIONS OF ANY KIND, either express or implied.
# See the License for the specific language governing permissions and
# limitations under the License.
from typing import Dict, Sequence, Union

import dm_env
import numpy as np
import sonnet as snt
import tensorflow as tf
import tensorflow_probability as tfp
from acme.tf import networks
from acme.tf import utils as tf2_utils
from dm_env import specs

from mava import specs as mava_specs

Array = specs.Array
BoundedArray = specs.BoundedArray
DiscreteArray = specs.DiscreteArray


def make_default_networks(
    environment_spec: mava_specs.MAEnvironmentSpec,
<<<<<<< HEAD
    agent_net_config: Dict[str, str],
=======
    agent_net_keys: Dict[str, str],
>>>>>>> e57a3f43
    policy_networks_layer_sizes: Union[Dict[str, Sequence], Sequence] = (
        256,
        256,
        256,
    ),
    critic_networks_layer_sizes: Union[Dict[str, Sequence], Sequence] = (512, 512, 256),
) -> Dict[str, snt.Module]:
    """Default networks for mappo.

    Args:
        environment_spec (mava_specs.MAEnvironmentSpec): description of the action and
            observation spaces etc. for each agent in the system.
<<<<<<< HEAD
        agent_net_config: (dict, optional): specifies what network each agent uses.
=======
        agent_net_keys: (dict, optional): specifies what network each agent uses.
>>>>>>> e57a3f43
            Defaults to {}.
        policy_networks_layer_sizes (Union[Dict[str, Sequence], Sequence], optional):
            size of policy networks. Defaults to (256, 256, 256).
        critic_networks_layer_sizes (Union[Dict[str, Sequence], Sequence], optional):
            size of critic networks. Defaults to (512, 512, 256).

    Raises:
        ValueError: Unknown action_spec type, if actions aren't DiscreteArray
            or BoundedArray.

    Returns:
        Dict[str, snt.Module]: returned agent networks.
    """

    # Create agent_type specs.
    specs = environment_spec.get_agent_specs()
<<<<<<< HEAD
    specs = {agent_net_config[key]: specs[key] for key in specs.keys()}
=======
    specs = {agent_net_keys[key]: specs[key] for key in specs.keys()}
>>>>>>> e57a3f43

    if isinstance(policy_networks_layer_sizes, Sequence):
        policy_networks_layer_sizes = {
            key: policy_networks_layer_sizes for key in specs.keys()
        }
    if isinstance(critic_networks_layer_sizes, Sequence):
        critic_networks_layer_sizes = {
            key: critic_networks_layer_sizes for key in specs.keys()
        }

    observation_networks = {}
    policy_networks = {}
    critic_networks = {}
    for key in specs.keys():

        # Create the shared observation network; here simply a state-less operation.
        observation_network = tf2_utils.to_sonnet_module(tf.identity)

        # Note: The discrete case must be placed first as it inherits from BoundedArray.
        if isinstance(specs[key].actions, dm_env.specs.DiscreteArray):  # discrete
            num_actions = specs[key].actions.num_values
            policy_network = snt.Sequential(
                [
                    networks.LayerNormMLP(
                        tuple(policy_networks_layer_sizes[key]) + (num_actions,),
                        activate_final=False,
                    ),
                    tf.keras.layers.Lambda(
                        lambda logits: tfp.distributions.Categorical(logits=logits)
                    ),
                ]
            )
        elif isinstance(specs[key].actions, dm_env.specs.BoundedArray):  # continuous
            num_actions = np.prod(specs[key].actions.shape, dtype=int)
            policy_network = snt.Sequential(
                [
                    networks.LayerNormMLP(
                        policy_networks_layer_sizes[key], activate_final=True
                    ),
                    networks.MultivariateNormalDiagHead(num_dimensions=num_actions),
                    networks.TanhToSpec(specs[key].actions),
                ]
            )
        else:
            raise ValueError(f"Unknown action_spec type, got {specs[key].actions}.")

        critic_network = snt.Sequential(
            [
                networks.LayerNormMLP(
                    list(critic_networks_layer_sizes[key]) + [1], activate_final=False
                ),
            ]
        )

        observation_networks[key] = observation_network
        policy_networks[key] = policy_network
        critic_networks[key] = critic_network
    return {
        "policies": policy_networks,
        "critics": critic_networks,
        "observations": observation_networks,
    }<|MERGE_RESOLUTION|>--- conflicted
+++ resolved
@@ -32,11 +32,7 @@
 
 def make_default_networks(
     environment_spec: mava_specs.MAEnvironmentSpec,
-<<<<<<< HEAD
-    agent_net_config: Dict[str, str],
-=======
     agent_net_keys: Dict[str, str],
->>>>>>> e57a3f43
     policy_networks_layer_sizes: Union[Dict[str, Sequence], Sequence] = (
         256,
         256,
@@ -49,11 +45,7 @@
     Args:
         environment_spec (mava_specs.MAEnvironmentSpec): description of the action and
             observation spaces etc. for each agent in the system.
-<<<<<<< HEAD
-        agent_net_config: (dict, optional): specifies what network each agent uses.
-=======
         agent_net_keys: (dict, optional): specifies what network each agent uses.
->>>>>>> e57a3f43
             Defaults to {}.
         policy_networks_layer_sizes (Union[Dict[str, Sequence], Sequence], optional):
             size of policy networks. Defaults to (256, 256, 256).
@@ -70,11 +62,7 @@
 
     # Create agent_type specs.
     specs = environment_spec.get_agent_specs()
-<<<<<<< HEAD
-    specs = {agent_net_config[key]: specs[key] for key in specs.keys()}
-=======
     specs = {agent_net_keys[key]: specs[key] for key in specs.keys()}
->>>>>>> e57a3f43
 
     if isinstance(policy_networks_layer_sizes, Sequence):
         policy_networks_layer_sizes = {
