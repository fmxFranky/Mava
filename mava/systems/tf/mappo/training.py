# python3
# Copyright 2021 InstaDeep Ltd. All rights reserved.
#
# Licensed under the Apache License, Version 2.0 (the "License");
# you may not use this file except in compliance with the License.
# You may obtain a copy of the License at
#
#     http://www.apache.org/licenses/LICENSE-2.0
#
# Unless required by applicable law or agreed to in writing, software
# distributed under the License is distributed on an "AS IS" BASIS,
# WITHOUT WARRANTIES OR CONDITIONS OF ANY KIND, either express or implied.
# See the License for the specific language governing permissions and
# limitations under the License.

"""MAPPO system trainer implementation."""

import copy
import os
import time
from typing import Any, Dict, List, Optional, Sequence, Union

import numpy as np
import sonnet as snt
import tensorflow as tf
import tensorflow_probability as tfp
import trfl
from acme.tf import utils as tf2_utils
from acme.utils import counting, loggers

import mava
from mava.systems.tf import savers as tf2_savers
from mava.utils import training_utils as train_utils

train_utils.set_growing_gpu_memory()

tfd = tfp.distributions


class MAPPOTrainer(mava.Trainer):
    """MAPPO trainer.
    This is the trainer component of a MAPPO system. IE it takes a dataset as input
    and implements update functionality to learn from this dataset.
    """

    def __init__(
        self,
        agents: List[Any],
        agent_types: List[str],
        observation_networks: Dict[str, snt.Module],
        policy_networks: Dict[str, snt.Module],
        critic_networks: Dict[str, snt.Module],
        dataset: tf.data.Dataset,
        policy_optimizer: Union[snt.Optimizer, Dict[str, snt.Optimizer]],
        critic_optimizer: Union[snt.Optimizer, Dict[str, snt.Optimizer]],
        agent_net_config: Dict[str, str],
        discount: float = 0.99,
        lambda_gae: float = 1.0,
        entropy_cost: float = 0.0,
        baseline_cost: float = 1.0,
        clipping_epsilon: float = 0.2,
        max_gradient_norm: Optional[float] = None,
        counter: counting.Counter = None,
        logger: loggers.Logger = None,
        checkpoint: bool = False,
        checkpoint_subpath: str = "~/mava/",
    ):
        """Initialise MAPPO trainer

        Args:
<<<<<<< HEAD
            policy_networks: ...
            critic_networks: ...
            policy_optimizer: policy optimizer,
                This can be a single optimizer or an optimizer per agent key.
            critic_optimizer: critic optimizer,
            agent_net_config: ...
            discount: discount to use for TD updates.
            dataset: dataset to learn from, whether fixed or from a replay buffer
                (see `acme.datasets.reverb.make_dataset` documentation).
            lambda_gae: ...
            clipping_espilon: ...
            entropy_cost: ...
            baseline_cost: ...
            max_abs_reward: ...
            max_gradient_norm: ...
            clipping: whether to clip gradients by global norm.
            counter: counter object used to keep track of steps.
            logger: logger object to be used by learner.
            checkpoint: boolean indicating whether to checkpoint the learner.
=======
            agents (List[str]): agent ids, e.g. "agent_0".
            agent_types (List[str]): agent types, e.g. "speaker" or "listener".
            policy_networks (Dict[str, snt.Module]): policy networks for each agent in
                the system.
            critic_networks (Dict[str, snt.Module]): critic network(s), shared or for
                each agent in the system.
            dataset (tf.data.Dataset): training dataset.
            policy_optimizer (Union[snt.Optimizer, Dict[str, snt.Optimizer]]):
                optimizer(s) for updating policy networks.
            critic_optimizer (Union[snt.Optimizer, Dict[str, snt.Optimizer]]):
                optimizer for updating critic networks.
            shared_weights (bool): wether agents are sharing weights or not.
            discount (float, optional): discount factor for TD updates. Defaults
                to 0.99.
            lambda_gae (float, optional): scalar determining the mix of bootstrapping
                vs further accumulation of multi-step returns at each timestep.
                Defaults to 1.0.
            entropy_cost (float, optional): contribution of entropy regularization to
                the total loss. Defaults to 0.0.
            baseline_cost (float, optional): contribution of the value loss to the
                total loss. Defaults to 1.0.
            clipping_epsilon (float, optional): Hyper-parameter for clipping in the
                policy objective. Defaults to 0.2.
            max_gradient_norm (float, optional): maximum allowed norm for gradients
                before clipping is applied. Defaults to None.
            counter (counting.Counter, optional): step counter object. Defaults to None.
            logger (loggers.Logger, optional): logger object for logging trainer
                statistics. Defaults to None.
            checkpoint (bool, optional): whether to checkpoint networks. Defaults to
                True.
            checkpoint_subpath (str, optional): subdirectory for storing checkpoints.
                Defaults to "~/mava/".
>>>>>>> e236ceeb
        """

        # Store agents.
        self._agents = agents
        self._agent_types = agent_types
        self._checkpoint = checkpoint

        # Store agent_net_config.
        self._agent_net_config = agent_net_config

        # Store networks.
        self._observation_networks = observation_networks
        self._policy_networks = policy_networks
        self._critic_networks = critic_networks

        self.unique_net_keys = set(self._agent_net_config.values())

        # Create optimizers for different agent types.
        if not isinstance(policy_optimizer, dict):
            self._policy_optimizers: Dict[str, snt.Optimizer] = {}
            for agent in self.unique_net_keys:
                self._policy_optimizers[agent] = copy.deepcopy(policy_optimizer)
        else:
            self._policy_optimizers = policy_optimizer

        self._critic_optimizers: Dict[str, snt.Optimizer] = {}
        for agent in self.unique_net_keys:
            self._critic_optimizers[agent] = copy.deepcopy(critic_optimizer)

        # Expose the variables.
        policy_networks_to_expose = {}
        self._system_network_variables: Dict[str, Dict[str, snt.Module]] = {
            "critic": {},
            "policy": {},
        }
        for agent_key in self.unique_net_keys:
            policy_network_to_expose = snt.Sequential(
                [
                    self._observation_networks[agent_key],
                    self._policy_networks[agent_key],
                ]
            )
            policy_networks_to_expose[agent_key] = policy_network_to_expose
            self._system_network_variables["critic"][agent_key] = critic_networks[
                agent_key
            ].variables
            self._system_network_variables["policy"][
                agent_key
            ] = policy_network_to_expose.variables

        # Other trainer parameters.
        self._discount = discount
        self._entropy_cost = entropy_cost
        self._baseline_cost = baseline_cost
        self._lambda_gae = lambda_gae
        self._clipping_epsilon = clipping_epsilon

        # Dataset iterator
        self._iterator = dataset

        # Set up gradient clipping.
        if max_gradient_norm is not None:
            self._max_gradient_norm = tf.convert_to_tensor(max_gradient_norm)
        else:  # A very large number. Infinity results in NaNs.
            self._max_gradient_norm = tf.convert_to_tensor(1e10)

        # General learner book-keeping and loggers.
        self._counter = counter or counting.Counter()
        self._logger = logger or loggers.make_default_logger("trainer")

        # Create checkpointer
        self._system_checkpointer = {}
        if checkpoint:
            for agent_key in self.unique_net_keys:
                objects_to_save = {
                    "counter": self._counter,
                    "policy": self._policy_networks[agent_key],
                    "critic": self._critic_networks[agent_key],
                    "observation": self._observation_networks[agent_key],
                    "policy_optimizer": self._policy_optimizers,
                    "critic_optimizer": self._critic_optimizers,
                }

                subdir = os.path.join("trainer", agent_key)
                checkpointer = tf2_savers.Checkpointer(
                    time_delta_minutes=15,
                    directory=checkpoint_subpath,
                    objects_to_save=objects_to_save,
                    subdirectory=subdir,
                )
                self._system_checkpointer[agent_key] = checkpointer

        # Do not record timestamps until after the first learning step is done.
        # This is to avoid including the time it takes for actors to come online and
        # fill the replay buffer.
        self._timestamp: Optional[float] = None

    def _get_critic_feed(
        self,
        observations_trans: Dict[str, np.ndarray],
        agent: str,
    ) -> tf.Tensor:
        """[summary]

        Args:
            observations_trans (Dict[str, np.ndarray]): transformed (e.g. using
                observation network) raw agent observation.
            agent (str): agent id.

        Returns:
            tf.Tensor: agent critic network feed
        """

        # Decentralised based
        observation_feed = observations_trans[agent]

        return observation_feed

    def _transform_observations(
        self, observation: Dict[str, np.ndarray]
    ) -> Dict[str, np.ndarray]:
        """apply the observation networks to the raw observations from the dataset

        Args:
            observation (Dict[str, np.ndarray]): raw agent observations

        Returns:
            Dict[str, np.ndarray]: transformed
                observations (features)
        """

        observation_trans = {}
        for agent in self._agents:
            agent_key = self._agent_net_config[agent]
            observation_trans[agent] = self._observation_networks[agent_key](
                observation[agent].observation
            )
        return observation_trans

    @tf.function
    def _step(
        self,
    ) -> Dict[str, Dict[str, Any]]:
        """Trainer forward and backward passes.

        Returns:
            Dict[str, Dict[str, Any]]: losses
        """

        # Get data from replay.
        inputs = next(self._iterator)

        self._forward(inputs)

        self._backward()

        # Log losses per agent
        return train_utils.map_losses_per_agent_ac(
            self.critic_losses, self.policy_losses
        )

    # Forward pass that calculates loss.
    def _forward(self, inputs: Any) -> None:
        """Trainer forward pass

        Args:
            inputs (Any): input data from the data table (transitions)
        """

        # Convert to sequence data
        data = tf2_utils.batch_to_sequence(inputs.data)

        # Unpack input data as follows:
        observations, actions, rewards, discounts, extras = (
            data.observations,
            data.actions,
            data.rewards,
            data.discounts,
            data.extras,
        )

        # transform observation using observation networks
        observations_trans = self._transform_observations(observations)

        # Get log_probs.
        log_probs = extras["log_probs"]

        # Store losses.
        policy_losses: Dict[str, Any] = {}
        critic_losses: Dict[str, Any] = {}

        with tf.GradientTape(persistent=True) as tape:
            for agent in self._agents:

                action, reward, discount, behaviour_log_prob = (
                    actions[agent],
                    rewards[agent],
                    discounts[agent],
                    log_probs[agent],
                )

                actor_observation = observations_trans[agent]
                critic_observation = self._get_critic_feed(observations_trans, agent)

                # Chop off final timestep for bootstrapping value
                reward = reward[:-1]
                discount = discount[:-1]

                # Get agent network
                agent_key = self._agent_net_config[agent]
                policy_network = self._policy_networks[agent_key]
                critic_network = self._critic_networks[agent_key]

                # Reshape inputs.
                dims = actor_observation.shape[:2]
                actor_observation = snt.merge_leading_dims(
                    actor_observation, num_dims=2
                )
                critic_observation = snt.merge_leading_dims(
                    critic_observation, num_dims=2
                )
                policy = policy_network(actor_observation)
                values = critic_network(critic_observation)

                # Reshape the outputs.
                policy = tfd.BatchReshape(policy, batch_shape=dims, name="policy")
                values = tf.reshape(values, dims, name="value")

                # Values along the sequence T.
                bootstrap_value = values[-1]
                state_values = values[:-1]

                # Generalized Return Estimation
                td_loss, td_lambda_extra = trfl.td_lambda(
                    state_values=state_values,
                    rewards=reward,
                    pcontinues=discount,
                    bootstrap_value=bootstrap_value,
                    lambda_=self._lambda_gae,
                    name="CriticLoss",
                )

                # Do not use the loss provided by td_lambda as they sum the losses over
                # the sequence length rather than averaging them.
                critic_loss = self._baseline_cost * tf.reduce_mean(
                    tf.square(td_lambda_extra.temporal_differences), name="CriticLoss"
                )

                # Compute importance sampling weights: current policy / behavior policy.
                log_rhos = policy.log_prob(action) - behaviour_log_prob
                importance_ratio = tf.exp(log_rhos)[:-1]
                clipped_importance_ratio = tf.clip_by_value(
                    importance_ratio,
                    1.0 - self._clipping_epsilon,
                    1.0 + self._clipping_epsilon,
                )

                # Generalized Advantage Estimation
                gae = tf.stop_gradient(td_lambda_extra.temporal_differences)
                mean, variance = tf.nn.moments(gae, axes=[0, 1], keepdims=True)
                normalized_gae = (gae - mean) / tf.sqrt(variance)

                policy_gradient_loss = tf.reduce_mean(
                    -tf.minimum(
                        tf.multiply(importance_ratio, normalized_gae),
                        tf.multiply(clipped_importance_ratio, normalized_gae),
                    ),
                    name="PolicyGradientLoss",
                )

                # Entropy regularization. Only implemented for categorical dist.
                try:
                    policy_entropy = tf.reduce_mean(policy.entropy())
                except NotImplementedError:
                    policy_entropy = tf.convert_to_tensor(0.0)

                entropy_loss = -self._entropy_cost * policy_entropy

                # Combine weighted sum of actor & entropy regularization.
                policy_loss = policy_gradient_loss + entropy_loss

                policy_losses[agent] = policy_loss
                critic_losses[agent] = critic_loss

        self.policy_losses = policy_losses
        self.critic_losses = critic_losses
        self.tape = tape

    # Backward pass that calculates gradients and updates network.
    def _backward(self) -> None:
        """Trainer backward pass updating network parameters"""

        # Calculate the gradients and update the networks
        policy_losses = self.policy_losses
        critic_losses = self.critic_losses
        tape = self.tape

        for agent in self._agents:
            # Get agent_key.
            agent_key = self._agent_net_config[agent]

            # Get trainable variables.
            policy_variables = (
                self._observation_networks[agent_key].trainable_variables
                + self._policy_networks[agent_key].trainable_variables
            )
            critic_variables = self._critic_networks[agent_key].trainable_variables

            # Get gradients.
            policy_gradients = tape.gradient(policy_losses[agent], policy_variables)
            critic_gradients = tape.gradient(critic_losses[agent], critic_variables)

            # Optionally apply clipping.
            critic_grads, critic_norm = tf.clip_by_global_norm(
                critic_gradients, self._max_gradient_norm
            )
            policy_grads, policy_norm = tf.clip_by_global_norm(
                policy_gradients, self._max_gradient_norm
            )

            # Apply gradients.
            self._critic_optimizers[agent_key].apply(critic_grads, critic_variables)
            self._policy_optimizers[agent_key].apply(policy_grads, policy_variables)

        train_utils.safe_del(self, "tape")

    def step(self) -> None:
        """trainer step to update the parameters of the agents in the system"""

        # Run the learning step.
        fetches = self._step()

        # Compute elapsed time.
        timestamp = time.time()
        elapsed_time = timestamp - self._timestamp if self._timestamp else 0
        self._timestamp = timestamp

        # Update our counts and record it.
        counts = self._counter.increment(steps=1, walltime=elapsed_time)
        fetches.update(counts)

        # Checkpoint and attempt to write the logs.
        if self._checkpoint:
            train_utils.checkpoint_networks(self._system_checkpointer)

        if self._logger:
            self._logger.write(fetches)

    def get_variables(self, names: Sequence[str]) -> Dict[str, Dict[str, np.ndarray]]:
        """get network variables

        Args:
            names (Sequence[str]): network names

        Returns:
            Dict[str, Dict[str, np.ndarray]]: network variables
        """

        variables: Dict[str, Dict[str, np.ndarray]] = {}
        for network_type in names:
            variables[network_type] = {
                agent: tf2_utils.to_numpy(
                    self._system_network_variables[network_type][agent]
                )
                for agent in self.unique_net_keys
            }
        return variables


class CentralisedMAPPOTrainer(MAPPOTrainer):
    """MAPPO trainer for a centralised architecture."""

    def __init__(
        self,
        agents: List[Any],
        agent_types: List[str],
        observation_networks: Dict[str, snt.Module],
        policy_networks: Dict[str, snt.Module],
        critic_networks: Dict[str, snt.Module],
        dataset: tf.data.Dataset,
        policy_optimizer: Union[snt.Optimizer, Dict[str, snt.Optimizer]],
        critic_optimizer: Union[snt.Optimizer, Dict[str, snt.Optimizer]],
        agent_net_config: Dict[str, str],
        discount: float = 0.99,
        lambda_gae: float = 1.0,
        entropy_cost: float = 0.0,
        baseline_cost: float = 1.0,
        clipping_epsilon: float = 0.2,
        max_gradient_norm: Optional[float] = None,
        counter: counting.Counter = None,
        logger: loggers.Logger = None,
        checkpoint: bool = False,
        checkpoint_subpath: str = "Checkpoints",
    ):

        super().__init__(
            agents=agents,
            agent_types=agent_types,
            policy_networks=policy_networks,
            critic_networks=critic_networks,
            observation_networks=observation_networks,
            dataset=dataset,
            agent_net_config=agent_net_config,
            policy_optimizer=policy_optimizer,
            critic_optimizer=critic_optimizer,
            discount=discount,
            lambda_gae=lambda_gae,
            entropy_cost=entropy_cost,
            baseline_cost=baseline_cost,
            clipping_epsilon=clipping_epsilon,
            max_gradient_norm=max_gradient_norm,
            counter=counter,
            logger=logger,
            checkpoint=checkpoint,
            checkpoint_subpath=checkpoint_subpath,
        )

    def _get_critic_feed(
        self,
        observations_trans: Dict[str, np.ndarray],
        agent: str,
    ) -> tf.Tensor:
        # Centralised based
        observation_feed = tf.stack([x for x in observations_trans.values()], 2)

        return observation_feed<|MERGE_RESOLUTION|>--- conflicted
+++ resolved
@@ -68,27 +68,6 @@
         """Initialise MAPPO trainer
 
         Args:
-<<<<<<< HEAD
-            policy_networks: ...
-            critic_networks: ...
-            policy_optimizer: policy optimizer,
-                This can be a single optimizer or an optimizer per agent key.
-            critic_optimizer: critic optimizer,
-            agent_net_config: ...
-            discount: discount to use for TD updates.
-            dataset: dataset to learn from, whether fixed or from a replay buffer
-                (see `acme.datasets.reverb.make_dataset` documentation).
-            lambda_gae: ...
-            clipping_espilon: ...
-            entropy_cost: ...
-            baseline_cost: ...
-            max_abs_reward: ...
-            max_gradient_norm: ...
-            clipping: whether to clip gradients by global norm.
-            counter: counter object used to keep track of steps.
-            logger: logger object to be used by learner.
-            checkpoint: boolean indicating whether to checkpoint the learner.
-=======
             agents (List[str]): agent ids, e.g. "agent_0".
             agent_types (List[str]): agent types, e.g. "speaker" or "listener".
             policy_networks (Dict[str, snt.Module]): policy networks for each agent in
@@ -100,7 +79,7 @@
                 optimizer(s) for updating policy networks.
             critic_optimizer (Union[snt.Optimizer, Dict[str, snt.Optimizer]]):
                 optimizer for updating critic networks.
-            shared_weights (bool): wether agents are sharing weights or not.
+            agent_net_config (Dict[str, Any]): specifies what network each agent uses.
             discount (float, optional): discount factor for TD updates. Defaults
                 to 0.99.
             lambda_gae (float, optional): scalar determining the mix of bootstrapping
@@ -121,7 +100,6 @@
                 True.
             checkpoint_subpath (str, optional): subdirectory for storing checkpoints.
                 Defaults to "~/mava/".
->>>>>>> e236ceeb
         """
 
         # Store agents.
