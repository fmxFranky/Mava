# python3
# Copyright 2021 [...placeholder...]. All rights reserved.
#
# Licensed under the Apache License, Version 2.0 (the "License");
# you may not use this file except in compliance with the License.
# You may obtain a copy of the License at
#
#     http://www.apache.org/licenses/LICENSE-2.0
#
# Unless required by applicable law or agreed to in writing, software
# distributed under the License is distributed on an "AS IS" BASIS,
# WITHOUT WARRANTIES OR CONDITIONS OF ANY KIND, either express or implied.
# See the License for the specific language governing permissions and
# limitations under the License.

"""VDN trainer implementation."""

<<<<<<< HEAD
from typing import Any, Dict, List, Union
=======
from typing import Any, Dict, List, Optional
>>>>>>> d9f5e3ce

import sonnet as snt
import tensorflow as tf
from acme.utils import counting, loggers
from trfl.indexing_ops import batched_index

from mava.components.tf.modules.communication import BaseCommunicationModule
from mava.components.tf.modules.exploration.exploration_scheduling import (
    LinearExplorationScheduler,
)
from mava.systems.tf.madqn.training import MADQNTrainer
from mava.utils import training_utils as train_utils

train_utils.set_growing_gpu_memory()


class VDNTrainer(MADQNTrainer):
    """VDN trainer.
    This is the trainer component of a VDN system. i.e. it takes a dataset as input
    and implements update functionality to learn from this dataset.
    """

    def __init__(
        self,
        agents: List[str],
        agent_types: List[str],
        q_networks: Dict[str, snt.Module],
        target_q_networks: Dict[str, snt.Module],
        mixing_network: snt.Module,
        target_mixing_network: snt.Module,
        target_update_period: int,
        dataset: tf.data.Dataset,
        optimizer: Union[snt.Optimizer, Dict[str, snt.Optimizer]],
        discount: float,
        shared_weights: bool,
        exploration_scheduler: LinearExplorationScheduler,
        communication_module: Optional[BaseCommunicationModule] = None,
        max_gradient_norm: float = None,
        counter: counting.Counter = None,
        fingerprint: bool = False,
        logger: loggers.Logger = None,
        checkpoint: bool = True,
        checkpoint_subpath: str = "~/mava/",
    ) -> None:

        self._mixing_network = mixing_network
        self._target_mixing_network = target_mixing_network

        super(VDNTrainer, self).__init__(
            agents=agents,
            agent_types=agent_types,
            q_networks=q_networks,
            target_q_networks=target_q_networks,
            target_update_period=target_update_period,
            dataset=dataset,
            optimizer=optimizer,
            discount=discount,
            shared_weights=shared_weights,
            exploration_scheduler=exploration_scheduler,
            communication_module=communication_module,
            max_gradient_norm=max_gradient_norm,
            counter=counter,
            fingerprint=fingerprint,
            logger=logger,
            checkpoint=checkpoint,
            checkpoint_subpath=checkpoint_subpath,
        )

    @tf.function
    def _step(
        self,
    ) -> Dict[str, Dict[str, Any]]:

        # Update the target networks
        self._update_target_networks()

        # Get data from replay (dropping extras if any). Note there is no
        # extra data here because we do not insert any into Reverb.
        inputs = next(self._iterator)

        self._forward(inputs)

        self._backward()

        # Log losses per agent
        return {agent: {"q_value_loss": self.loss} for agent in self._agents}

    def _forward(self, inputs: Any) -> None:
        # Unpack input data as follows:
        # o_tm1 = dictionary of observations one for each agent
        # a_tm1 = dictionary of actions taken from obs in o_tm1
        # e_tm1 [Optional] = extra data that the agents persist in replay.
        # r_t = dictionary of rewards or rewards sequences
        #   (if using N step transitions) ensuing from actions a_tm1
        # d_t = environment discount ensuing from actions a_tm1.
        #   This discount is applied to future rewards after r_t.
        # o_t = dictionary of next observations or next observation sequences
        # e_t = [Optional] = extra data that the agents persist in replay.
        o_tm1, a_tm1, _, r_t, d_t, o_t, _ = inputs.data

        # Do forward passes through the networks and calculate the losses
        with tf.GradientTape(persistent=True) as tape:
            q_acts = []  # Q vals
            q_targets = []  # Target Q vals
            for agent in self._agents:
                agent_key = self.agent_net_keys[agent]

                o_tm1_feed, o_t_feed, a_tm1_feed = self._get_feed(
                    o_tm1, o_t, a_tm1, agent
                )
                q_tm1 = self._q_networks[agent_key](o_tm1_feed)
                q_t_value = self._target_q_networks[agent_key](o_t_feed)
                q_t_selector = self._q_networks[agent_key](o_t_feed)
                best_action = tf.argmax(q_t_selector, axis=1, output_type=tf.int32)

                # TODO Make use of q_t_selector for fingerprinting. Speak to Claude.
                q_act = batched_index(q_tm1, a_tm1_feed, keepdims=True)  # [B, 1]
                q_target = batched_index(
                    q_t_value, best_action, keepdims=True
                )  # [B, 1]

                q_acts.append(q_act)
                q_targets.append(q_target)

            rewards = tf.concat(
                [tf.reshape(val, (-1, 1)) for val in list(r_t.values())], axis=1
            )
            rewards = tf.reduce_mean(rewards, axis=1)  # [B]

            pcont = tf.concat(
                [tf.reshape(val, (-1, 1)) for val in list(d_t.values())], axis=1
            )
            pcont = tf.reduce_mean(pcont, axis=1)
            discount = tf.cast(self._discount, list(d_t.values())[0].dtype)
            pcont = discount * pcont  # [B]

            q_acts = tf.concat(q_acts, axis=1)  # [B, num_agents]
            q_targets = tf.concat(q_targets, axis=1)  # [B, num_agents]

            q_tot_mixed = self._mixing_network(q_acts)  # [B, 1, 1]
            q_tot_target_mixed = self._target_mixing_network(q_targets)  # [B, 1, 1]

            # q_tot_mixed = tf.reduce_sum(q_acts, axis=1)  # [B, 1, 1]
            # q_tot_target_mixed = tf.reduce_sum(q_targets, axis=1)  # [B, 1, 1]

            # Calculate Q loss.
            targets = rewards + pcont * q_tot_target_mixed
            targets = tf.stop_gradient(targets)
            td_error = targets - q_tot_mixed

            # Loss is MSE scaled by 0.5, so the gradient is equal to the TD error.
            self.loss = 0.5 * tf.reduce_mean(tf.square(td_error))
            self.tape = tape

    def _backward(self) -> None:
        # Calculate the gradients and update the networks
        for agent in self._agents:
            agent_key = self.agent_net_keys[agent]
            # Get trainable variables.
            trainable_variables = self._q_networks[agent_key].trainable_variables

            # Compute gradients.
            gradients = self.tape.gradient(self.loss, trainable_variables)

            # Clip gradients.
            gradients = tf.clip_by_global_norm(gradients, self._max_gradient_norm)[0]

            # Apply gradients.
            self._optimizers[agent_key].apply(gradients, trainable_variables)

        # Delete the tape manually because of the persistent=True flag.
        train_utils.safe_del(self, "tape")<|MERGE_RESOLUTION|>--- conflicted
+++ resolved
@@ -15,11 +15,7 @@
 
 """VDN trainer implementation."""
 
-<<<<<<< HEAD
-from typing import Any, Dict, List, Union
-=======
-from typing import Any, Dict, List, Optional
->>>>>>> d9f5e3ce
+from typing import Any, Dict, List, Optional, Union
 
 import sonnet as snt
 import tensorflow as tf
