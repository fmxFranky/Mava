# python3
# Copyright 2021 InstaDeep Ltd. All rights reserved.
#
# Licensed under the Apache License, Version 2.0 (the "License");
# you may not use this file except in compliance with the License.
# You may obtain a copy of the License at
#
#     http://www.apache.org/licenses/LICENSE-2.0
#
# Unless required by applicable law or agreed to in writing, software
# distributed under the License is distributed on an "AS IS" BASIS,
# WITHOUT WARRANTIES OR CONDITIONS OF ANY KIND, either express or implied.
# See the License for the specific language governing permissions and
# limitations under the License.

"""Qmix trainer implementation."""

import time
from typing import Any, Dict, List, Sequence, Tuple

import numpy as np
import sonnet as snt
import tensorflow as tf
from acme.tf import utils as tf2_utils
from acme.utils import counting, loggers
from trfl.indexing_ops import batched_index

import mava

# from mava.systems.tf import savers as tf2_savers
from mava.utils import training_utils as train_utils


class QMIXTrainer(mava.Trainer):
    """QMIX trainer.
    This is the trainer component of a QMIX system. i.e. it takes a dataset as input
    and implements update functionality to learn from this dataset.
    """

    def __init__(
        self,
        agents: List[str],
        agent_types: List[str],
        q_networks: Dict[str, snt.Module],
        target_q_networks: Dict[str, snt.Module],
        mixing_network: snt.Module,
        target_mixing_network: snt.Module,
        epsilon: tf.Variable,
        target_update_period: int,
        dataset: tf.data.Dataset,
        shared_weights: bool,
        optimizer: snt.Optimizer,
        clipping: bool = True,
        counter: counting.Counter = None,
        logger: loggers.Logger = None,
        checkpoint: bool = True,
        checkpoint_subpath: str = "~/mava/",
    ) -> None:

        self._agents = agents
        self._agent_types = agent_types
        self._shared_weights = shared_weights
        self._optimizer = optimizer
        self._checkpoint = checkpoint

        # Store online and target networks.
        self._q_networks = q_networks
        self._target_q_networks = target_q_networks
        self._mixing_network = mixing_network
        self._target_mixing_network = target_mixing_network
        self._epsilon = epsilon

        # General learner book-keeping and loggers.
        self._counter = counter or counting.Counter()
        self._logger = logger or loggers.make_default_logger("trainer")

        # Other learner parameters.
        self._clipping = clipping

        # Necessary to track when to update target networks.
        self._num_steps = tf.Variable(0, dtype=tf.int32)
        self._target_update_period = target_update_period

        # Create an iterator to go through the dataset.
        self._iterator = iter(dataset)

        # Dictionary with network keys for each agent.
        self.agent_net_keys = {agent: agent for agent in self._agents}
        if self._shared_weights:
            self.agent_net_keys = {agent: agent.split("_")[0] for agent in self._agents}

        self.unique_net_keys = self._agent_types if shared_weights else self._agents

        # Expose the variables.
        value_networks_to_expose = {}
        self._system_network_variables: Dict[str, Dict[str, snt.Module]] = {
            "value_network": {},
        }
        for agent_key in self.unique_net_keys:
            value_network_to_expose = self._target_q_networks[agent_key]
            value_networks_to_expose[agent_key] = value_network_to_expose

            self._system_network_variables["value_network"][
                agent_key
            ] = value_network_to_expose.variables

        # Checkpointer
        self._system_checkpointer: Dict = {}
        # TODO Get checkpointing working. Launchpad crashes currently.
        # if checkpoint:
        #     for agent_key in self.unique_net_keys:

        #         checkpointer = tf2_savers.Checkpointer(
        #             directory=checkpoint_subpath,
        #             time_delta_minutes=15,
        #             objects_to_save={
        #                 "counter": self._counter,
        #                 "q_network": self._q_networks[agent_key],
        #                 "target_q_network": self._target_q_networks[agent_key],
        #                 "mixing_network": self._mixing_network,
        #                 "target_mixing_network": self._target_mixing_network,
        #                 "optimizer": self._optimizer,
        #                 "num_steps": self._num_steps,
        #             },
        #             enable_checkpointing=checkpoint,
        #         )

        #         self._system_checkpointer[agent_key] = checkpointer

        # Do not record timestamps until after the first learning step is done.
        # This is to avoid including the time it takes for actors to come online and
        # fill the replay buffer.

        self._timestamp = None

    @tf.function
    def _update_target_networks(self) -> None:
        online_variables = []
        target_variables = []
        for key in self.unique_net_keys:
            # Update target networks (incl. mixing networks).
            online_variables += self._q_networks[key].variables
            target_variables += self._target_q_networks[key].variables

        online_variables += self._mixing_network.variables
        target_variables += self._target_mixing_network.variables

        # Make online -> target network update ops.
        if tf.math.mod(self._num_steps, self._target_update_period) == 0:
            for src, dest in zip(online_variables, target_variables):
                dest.assign(src)

        self._num_steps.assign_add(1)

    @tf.function
    def _get_feed(
        self,
        o_tm1_trans: Dict[str, np.ndarray],
        o_t_trans: Dict[str, np.ndarray],
        a_tm1: Dict[str, np.ndarray],
        agent: str,
    ) -> Tuple[tf.Tensor, tf.Tensor, tf.Tensor]:

        o_tm1_feed = o_tm1_trans[agent].observation
        o_t_feed = o_t_trans[agent].observation
        a_tm1_feed = a_tm1[agent]

        return o_tm1_feed, o_t_feed, a_tm1_feed

    def _decrement_epsilon(self) -> None:
        self._epsilon.assign_sub(1e-4)
        if self._epsilon < 0.01:
            self._epsilon.assign(0.01)

    def _forward(self, inputs: Any) -> None:
        # Unpack input data as follows:
        # o_tm1 = dictionary of observations one for each agent
        # a_tm1 = dictionary of actions taken from obs in o_tm1
        # e_tm1 [Optional] = extra data that the agents persist in replay.
        # r_t = dictionary of rewards or rewards sequences
        #   (if using N step transitions) ensuing from actions a_tm1
        # d_t = environment discount ensuing from actions a_tm1.
        #   This discount is applied to future rewards after r_t.
        # o_t = dictionary of next observations or next observation sequences
        # e_t = [Optional] = extra data that the agents persist in replay.
        o_tm1, a_tm1, e_tm1, r_t, d_t, o_t, e_t = inputs.data

        # Global state (for hypernetwork) one-hot encoded
        s_tm1 = tf.one_hot(e_tm1["s_t"], depth=3)  # TODO Get depth from state specs
        s_t = tf.one_hot(e_t["s_t"], depth=3)

        # Do forward passes through the networks and calculate the losses
        with tf.GradientTape(persistent=True) as tape:
            # a_t = self._policy_actions(o_t_trans)

            q_tm1 = []  # Q vals
            q_t = []  # Target Q vals
            for agent in self._agents:
                agent_key = self.agent_net_keys[agent]

                o_tm1_feed, o_t_feed, a_tm1_feed = self._get_feed(
                    o_tm1, o_t, a_tm1, agent
                )

                q_tm1_agent = self._q_networks[agent_key](o_tm1_feed)  # [B, n_actions]
                q_act = batched_index(q_tm1_agent, a_tm1_feed, keepdims=True)  # [B, 1]

                q_t_agent = self._target_q_networks[agent_key](
                    o_t_feed
                )  # [B, n_actions]
                q_target_max = tf.reduce_max(q_t_agent, axis=1, keepdims=True)  # [B, 1]

                q_tm1.append(q_act)
                q_t.append(q_target_max)

            num_agents = len(self._agents)

            rewards = [tf.reshape(val, (-1, 1)) for val in list(r_t.values())]
            rewards = tf.reshape(
                tf.concat(rewards, axis=1), (-1, 1, num_agents)
            )  # [B, 1, num_agents]

            dones = [tf.reshape(val.terminal, (-1, 1)) for val in list(o_tm1.values())]
            dones = tf.reshape(
                tf.concat(dones, axis=1), (-1, 1, num_agents)
            )  # [B, 1, num_agents]

            q_tm1 = tf.concat(q_tm1, axis=1)  # [B, num_agents]
            q_t = tf.concat(q_t, axis=1)  # [B, num_agents]

            q_tot_mixed = self._mixing_network(q_tm1, s_tm1)  # [B, 1, 1]
            q_tot_target_mixed = self._target_mixing_network(q_t, s_t)  # [B, 1, 1]
<<<<<<< HEAD

            # NOTE (St John) These mixed Q values don't seem to be resetting
            # after each iteration so the effect is that the total Q value keeps
            # growing during training. I think this is the reason there is strange
            # behaviour where everytime the agent tries a new action (randomly)
            # it thinks that is a better strategy. This leads to bouncing around
            # and inconsistent reward.
            # This same thing happens with VDN. Look into this.
            print("Q mixed:", q_tot_mixed)

            # Cast the additional discount to match the environment discount dtype.
            # discount = tf.cast(self._discount, dtype=d_t.dtype)
            discount = 0.99  # TODO Generalise

            # TODO Case where agents have different rewards?
            r_t = tf.reshape(r_t["agent_0"], shape=(-1, 1))
            target = tf.stop_gradient(
                r_t + discount * tf.reduce_max(q_tot_target_mixed, axis=1)
            )
            target = tf.reshape(target, (-1, 1, 1))
            td_error = target - q_tot_mixed

            # Loss is MSE scaled by 0.5, so the gradient is equal to the TD error.
            self.loss = 0.5 * tf.square(td_error)
            self.tape = tape

    def _backward(self) -> None:
        """Calculate the gradients and update the networks."""
        # Collect trainable variables
        for agent in self._agents:
            agent_key = self.agent_net_keys[agent]
            trainable_variables = self._q_networks[agent_key].trainable_variables
=======

            # Cast the additional discount to match the environment discount dtype.
            # discount = tf.cast(self._discount, dtype=d_t.dtype)

            # Calculate Q loss.
            # Loss is MSE scaled by 0.5, so the gradient is equal to the TD error.
            discount = tf.constant(0.99)  # TODO Generalise

            targets = (
                rewards + discount * (tf.constant(1.0) - dones) * q_tot_target_mixed
            )

            targets = tf.stop_gradient(targets)

            td_error = targets - q_tot_mixed

            self.loss = 0.5 * tf.reduce_mean(tf.square(td_error))

            self._log_q_tot = q_tot_mixed

            self.tape = tape

    def _backward(self) -> None:
        # Calculate the gradients and update the networks
        trainable_variables = []
        for agent in self._agents:
            agent_key = self.agent_net_keys[agent]
            # Get trainable variables.
            trainable_variables += self._q_networks[agent_key].trainable_variables

>>>>>>> 021d68d5
        trainable_variables += self._mixing_network.trainable_variables

        # Compute gradients.
        gradients = self.tape.gradient(self.loss, trainable_variables)

        # Maybe clip gradients.
        if self._clipping:
            gradients = tf.clip_by_global_norm(gradients, 40.0)[0]

        # Apply gradients.
        self._optimizer.apply(gradients, trainable_variables)

        # Delete the tape manually because of the persistent=True flag.
        train_utils.safe_del(self, "tape")

    def _step(self) -> Dict[str, Dict[str, Any]]:
        # Update the target networks
        self._update_target_networks()
        self._decrement_epsilon()

        inputs = next(self._iterator)

        self._forward(inputs)
        self._backward()

        return {"system": {"loss": self.loss}}  # Return total system loss

    def step(self) -> None:
        # Run the learning step.
        fetches = self._step()

        # Compute elapsed time.
        timestamp = time.time()
        if self._timestamp:
            elapsed_time = timestamp - self._timestamp
        else:
            elapsed_time = 0
        self._timestamp = timestamp  # type: ignore

        # Update our counts and record it.
        counts = self._counter.increment(steps=1, walltime=elapsed_time)
        fetches.update(counts)

        # Checkpoint and attempt to write the logs.
        # if self._checkpoint:
        #     train_utils.checkpoint_networks(self._system_checkpointer)

        if self._logger:
            self._logger.write(fetches)

    def get_variables(self, names: Sequence[str]) -> Dict[str, Dict[str, np.ndarray]]:
        variables: Dict[str, Dict[str, np.ndarray]] = {}
        variables = {}
        for network_type in names:
            if network_type == "mixing":
                # Includes the hypernet variables
                variables[network_type] = self._mixing_network.variables
            else:  # Collect variables for each agent network
                variables[network_type] = {}
                for key in self.unique_net_keys:
                    variables[network_type][key] = tf2_utils.to_numpy(
                        self._system_network_variables[network_type][key]
                    )
        return variables<|MERGE_RESOLUTION|>--- conflicted
+++ resolved
@@ -230,40 +230,6 @@
 
             q_tot_mixed = self._mixing_network(q_tm1, s_tm1)  # [B, 1, 1]
             q_tot_target_mixed = self._target_mixing_network(q_t, s_t)  # [B, 1, 1]
-<<<<<<< HEAD
-
-            # NOTE (St John) These mixed Q values don't seem to be resetting
-            # after each iteration so the effect is that the total Q value keeps
-            # growing during training. I think this is the reason there is strange
-            # behaviour where everytime the agent tries a new action (randomly)
-            # it thinks that is a better strategy. This leads to bouncing around
-            # and inconsistent reward.
-            # This same thing happens with VDN. Look into this.
-            print("Q mixed:", q_tot_mixed)
-
-            # Cast the additional discount to match the environment discount dtype.
-            # discount = tf.cast(self._discount, dtype=d_t.dtype)
-            discount = 0.99  # TODO Generalise
-
-            # TODO Case where agents have different rewards?
-            r_t = tf.reshape(r_t["agent_0"], shape=(-1, 1))
-            target = tf.stop_gradient(
-                r_t + discount * tf.reduce_max(q_tot_target_mixed, axis=1)
-            )
-            target = tf.reshape(target, (-1, 1, 1))
-            td_error = target - q_tot_mixed
-
-            # Loss is MSE scaled by 0.5, so the gradient is equal to the TD error.
-            self.loss = 0.5 * tf.square(td_error)
-            self.tape = tape
-
-    def _backward(self) -> None:
-        """Calculate the gradients and update the networks."""
-        # Collect trainable variables
-        for agent in self._agents:
-            agent_key = self.agent_net_keys[agent]
-            trainable_variables = self._q_networks[agent_key].trainable_variables
-=======
 
             # Cast the additional discount to match the environment discount dtype.
             # discount = tf.cast(self._discount, dtype=d_t.dtype)
@@ -294,7 +260,6 @@
             # Get trainable variables.
             trainable_variables += self._q_networks[agent_key].trainable_variables
 
->>>>>>> 021d68d5
         trainable_variables += self._mixing_network.trainable_variables
 
         # Compute gradients.
