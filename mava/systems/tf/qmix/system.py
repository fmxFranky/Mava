# python3
# Copyright 2021 [...placeholder...]. All rights reserved.
#
# Licensed under the Apache License, Version 2.0 (the "License");
# you may not use this file except in compliance with the License.
# You may obtain a copy of the License at
#
#     http://www.apache.org/licenses/LICENSE-2.0
#
# Unless required by applicable law or agreed to in writing, software
# distributed under the License is distributed on an "AS IS" BASIS,
# WITHOUT WARRANTIES OR CONDITIONS OF ANY KIND, either express or implied.
# See the License for the specific language governing permissions and
# limitations under the License.

"""Defines the QMIX system class."""
<<<<<<< HEAD

=======
import functools
>>>>>>> 32ae9dcc
from typing import Any, Callable, Dict, Optional, Type

import dm_env
import reverb
import sonnet as snt
from acme import specs as acme_specs
from acme.utils import counting

import mava
from mava import core
from mava import specs as mava_specs
from mava.components.tf.architectures import DecentralisedValueActor
from mava.components.tf.modules import mixing
from mava.components.tf.modules.exploration import LinearExplorationScheduler
from mava.environment_loop import ParallelEnvironmentLoop
from mava.systems.tf.madqn.system import MADQN
from mava.systems.tf.qmix import builder, execution, training
<<<<<<< HEAD
from mava.utils.loggers import MavaLogger
=======
from mava.utils import lp_utils
from mava.utils.loggers import MavaLogger, logger_utils
from mava.wrappers import DetailedPerAgentStatistics
>>>>>>> 32ae9dcc


# TODO Correct documentation
class QMIX(MADQN):
    """QMIX system.
    This implements a single-process QMIX system.
    Args:
        environment_factory: Callable to instantiate an environment on a compute node.
        network_factory: Callable to instantiate system networks on a compute node.
        logger_factory: Callable to instantiate a system logger on a compute node.
        architecture: system architecture, e.g. decentralised or centralised.
        trainer_fn: training type associated with executor and architecture,
            e.g. centralised training.
        executor_fn: executor type for example feedforward or recurrent.
        num_executors: number of executor processes to run in parallel.
        num_caches: number of trainer node caches.
        environment_spec: description of the actions, observations, etc.
<<<<<<< HEAD
        q_networks: the online Q network (the one being optimized)
=======
        shared_weights: set whether agents should share network weights.
>>>>>>> 32ae9dcc
        epsilon: probability of taking a random action; ignored if a policy
            network is given.
        trainer_fn: the class used for training the agent and mixing networks.
        shared_weights: boolean determining whether shared weights is used.
        target_update_period: number of learner steps to perform before updating
            the target networks.
        clipping: whether to clip gradients by global norm.
        replay_table_name: string indicating what name to give the replay table.
        max_replay_size: maximum replay size.
        samples_per_insert: number of samples to take from replay for every insert
            that is made.
        prefetch_size: size to prefetch from replay.
        batch_size: batch size for updates.
        n_step: number of steps to squash into a single transition.
        discount: discount to use for TD updates.
        counter: counter object used to keep track of steps.
        checkpoint: boolean indicating whether to checkpoint the learner.
    """

    def __init__(
        self,
        environment_factory: Callable[[bool], dm_env.Environment],
        network_factory: Callable[[acme_specs.BoundedArray], Dict[str, snt.Module]],
        logger_factory: Callable[[str], MavaLogger] = None,
        architecture: Type[DecentralisedValueActor] = DecentralisedValueActor,
        trainer_fn: Type[training.QMIXTrainer] = training.QMIXTrainer,
        executor_fn: Type[core.Executor] = execution.QMIXFeedForwardExecutor,
        mixer: Type[mixing.BaseMixingModule] = mixing.MonotonicMixing,
        exploration_scheduler_fn: Type[
            LinearExplorationScheduler
        ] = LinearExplorationScheduler,
        epsilon_min: float = 0.05,
        epsilon_decay: float = 1e-4,
        num_executors: int = 1,
        num_caches: int = 0,
        environment_spec: mava_specs.MAEnvironmentSpec = None,
        shared_weights: bool = False,
        batch_size: int = 256,
        prefetch_size: int = 4,
        min_replay_size: int = 1000,
        max_replay_size: int = 1000,
        samples_per_insert: Optional[float] = 32.0,
        n_step: int = 5,
        sequence_length: int = 20,
        period: int = 20,
        clipping: bool = True,
        discount: float = 0.99,
        optimizer: snt.Optimizer = snt.optimizers.Adam(learning_rate=1e-4),
        target_update_period: int = 100,
        executor_variable_update_period: int = 1000,
        max_executor_steps: int = None,
        checkpoint: bool = True,
        checkpoint_subpath: str = "~/mava/",
        logger_config: Dict = {},
        train_loop_fn: Callable = ParallelEnvironmentLoop,
        eval_loop_fn: Callable = ParallelEnvironmentLoop,
        train_loop_fn_kwargs: Dict = {},
        eval_loop_fn_kwargs: Dict = {},
    ):

        self._mixer = mixer

        if not environment_spec:
            environment_spec = mava_specs.MAEnvironmentSpec(
                environment_factory(evaluation=False)  # type:ignore
            )

<<<<<<< HEAD
        super(QMIX, self).__init__(
            architecture=architecture,
            environment_factory=environment_factory,
            network_factory=network_factory,
            environment_spec=environment_spec,
            shared_weights=shared_weights,
            num_executors=num_executors,
            num_caches=num_caches,
            max_executor_steps=max_executor_steps,
            checkpoint_subpath=checkpoint_subpath,
            checkpoint=checkpoint,
            trainer_logger=trainer_logger,
            exec_logger=exec_logger,
            eval_logger=eval_logger,
            train_loop_fn=train_loop_fn,
            train_loop_fn_kwargs=train_loop_fn_kwargs,
            eval_loop_fn=eval_loop_fn,
            eval_loop_fn_kwargs=eval_loop_fn_kwargs,
        )
=======
        # set default logger if no logger provided
        if not logger_factory:
            logger_factory = functools.partial(
                logger_utils.make_logger,
                directory="~/mava",
                to_terminal=True,
                time_delta=10,
            )

        self._architecture = architecture
        self._environment_factory = environment_factory
        self._mixer = mixer
        self._network_factory = network_factory
        self._logger_factory = logger_factory
        self._environment_spec = environment_spec
        self._shared_weights = shared_weights
        self._num_exectors = num_executors
        self._num_caches = num_caches
        self._max_executor_steps = max_executor_steps
        self._checkpoint_subpath = checkpoint_subpath
        self._checkpoint = checkpoint
        self._logger_config = logger_config
        self._train_loop_fn = train_loop_fn
        self._train_loop_fn_kwargs = train_loop_fn_kwargs
        self._eval_loop_fn = eval_loop_fn
        self._eval_loop_fn_kwargs = eval_loop_fn_kwargs
>>>>>>> 32ae9dcc

        self._builder = builder.QMIXBuilder(
            builder.QMIXConfig(
                environment_spec=environment_spec,
                epsilon_min=epsilon_min,
                epsilon_decay=epsilon_decay,
                shared_weights=shared_weights,
                discount=discount,
                batch_size=batch_size,
                prefetch_size=prefetch_size,
                target_update_period=target_update_period,
                executor_variable_update_period=executor_variable_update_period,
                min_replay_size=min_replay_size,
                max_replay_size=max_replay_size,
                samples_per_insert=samples_per_insert,
                n_step=n_step,
                sequence_length=sequence_length,
                period=period,
                clipping=clipping,
                checkpoint=checkpoint,
                optimizer=optimizer,
                checkpoint_subpath=checkpoint_subpath,
            ),
            trainer_fn=trainer_fn,
            executor_fn=executor_fn,
            exploration_scheduler_fn=exploration_scheduler_fn,
        )

    def trainer(
        self,
        replay: reverb.Client,
        counter: counting.Counter,
    ) -> mava.core.Trainer:
        """The Trainer part of the system. Train with mixing networks."""
        # Create the networks to optimize (online)
        networks = self._network_factory(  # type: ignore
            environment_spec=self._environment_spec
        )

        # Create system architecture
        architecture = self._architecture(
            environment_spec=self._environment_spec,
            value_networks=networks["q_networks"],
            shared_weights=self._shared_weights,
        )

        agent_networks = architecture.create_actor_variables()

        # Augment network architecture by adding mixing layer network.
        system_networks = self._mixer(
            architecture=architecture,
            environment_spec=self._environment_spec,
            agent_networks=agent_networks,
        ).create_system()

        # create logger
        trainer_logger_config = {}
        if self._logger_config:
            if "trainer" in self._logger_config:
                trainer_logger_config = self._logger_config["trainer"]
        trainer_logger = self._logger_factory(  # type: ignore
            "trainer", **trainer_logger_config
        )

        dataset = self._builder.make_dataset_iterator(replay)
        counter = counting.Counter(counter, "trainer")

        return self._builder.make_trainer(
            networks=system_networks,
            dataset=dataset,
            counter=counter,
            logger=trainer_logger,
        )

<<<<<<< HEAD
=======
    def executor(
        self,
        executor_id: str,
        replay: reverb.Client,
        variable_source: acme.VariableSource,
        counter: counting.Counter,
        trainer: Optional[training.QMIXTrainer] = None,
    ) -> mava.ParallelEnvironmentLoop:
        """The executor process."""

        # Create the behavior policy.
        networks = self._network_factory(  # type: ignore
            environment_spec=self._environment_spec
        )

        # Create system architecture with target networks.
        executor_networks = self._architecture(
            environment_spec=self._environment_spec,
            value_networks=networks["q_networks"],
            shared_weights=self._shared_weights,
        ).create_system()

        # Create the executor.
        executor = self._builder.make_executor(
            q_networks=executor_networks["values"],
            action_selectors=networks["action_selectors"],
            adder=self._builder.make_adder(replay),
            variable_source=variable_source,
            trainer=trainer,
        )

        # TODO (Arnu): figure out why factory function are giving type errors
        # Create the environment.
        environment = self._environment_factory(evaluation=False)  # type: ignore

        # Create logger and counter; actors will not spam bigtable.
        counter = counting.Counter(counter, "executor")

        # Create executor logger
        executor_logger_config = {}
        if self._logger_config:
            if "executor" in self._logger_config:
                executor_logger_config = self._logger_config["executor"]
        exec_logger = self._logger_factory(  # type: ignore
            f"executor_{executor_id}", **executor_logger_config
        )

        # Create the loop to connect environment and executor.
        train_loop = self._train_loop_fn(
            environment,
            executor,
            counter=counter,
            logger=exec_logger,
            **self._train_loop_fn_kwargs,
        )

        train_loop = DetailedPerAgentStatistics(train_loop)

        return train_loop

    def evaluator(
        self,
        variable_source: acme.VariableSource,
        counter: counting.Counter,
    ) -> Any:
        """The evaluation process. No mixing networks involved."""

        # Create the behavior policy.
        networks = self._network_factory(  # type: ignore
            environment_spec=self._environment_spec
        )

        # Create system architecture with target networks.
        executor_networks = self._architecture(
            environment_spec=self._environment_spec,
            value_networks=networks["q_networks"],
            shared_weights=self._shared_weights,
        ).create_system()

        # Create the agent.
        executor = self._builder.make_executor(
            q_networks=executor_networks["values"],
            action_selectors=networks["action_selectors"],
            variable_source=variable_source,
        )

        # Make the environment.
        environment = self._environment_factory(evaluation=True)  # type: ignore

        # Create logger and counter.
        counter = counting.Counter(counter, "evaluator")
        evaluator_logger_config = {}
        if self._logger_config:
            if "evaluator" in self._logger_config:
                evaluator_logger_config = self._logger_config["evaluator"]
        eval_logger = self._logger_factory(  # type: ignore
            "evaluator", **evaluator_logger_config
        )

        # Create the run loop and return it.
        # Create the loop to connect environment and executor.
        eval_loop = self._eval_loop_fn(
            environment,
            executor,
            counter=counter,
            logger=eval_logger,
            **self._eval_loop_fn_kwargs,
        )

        eval_loop = DetailedPerAgentStatistics(eval_loop)
        return eval_loop

>>>>>>> 32ae9dcc
    def build(self, name: str = "qmix") -> Any:
        """Build the distributed system topology."""
        return super().build(name=name)<|MERGE_RESOLUTION|>--- conflicted
+++ resolved
@@ -14,11 +14,7 @@
 # limitations under the License.
 
 """Defines the QMIX system class."""
-<<<<<<< HEAD
-
-=======
 import functools
->>>>>>> 32ae9dcc
 from typing import Any, Callable, Dict, Optional, Type
 
 import dm_env
@@ -34,18 +30,14 @@
 from mava.components.tf.modules import mixing
 from mava.components.tf.modules.exploration import LinearExplorationScheduler
 from mava.environment_loop import ParallelEnvironmentLoop
+from mava.systems.tf import executors
 from mava.systems.tf.madqn.system import MADQN
 from mava.systems.tf.qmix import builder, execution, training
-<<<<<<< HEAD
-from mava.utils.loggers import MavaLogger
-=======
-from mava.utils import lp_utils
 from mava.utils.loggers import MavaLogger, logger_utils
-from mava.wrappers import DetailedPerAgentStatistics
->>>>>>> 32ae9dcc
 
 
 # TODO Correct documentation
+# TODO Implement recurrent option from MADQN
 class QMIX(MADQN):
     """QMIX system.
     This implements a single-process QMIX system.
@@ -60,11 +52,7 @@
         num_executors: number of executor processes to run in parallel.
         num_caches: number of trainer node caches.
         environment_spec: description of the actions, observations, etc.
-<<<<<<< HEAD
         q_networks: the online Q network (the one being optimized)
-=======
-        shared_weights: set whether agents should share network weights.
->>>>>>> 32ae9dcc
         epsilon: probability of taking a random action; ignored if a policy
             network is given.
         trainer_fn: the class used for training the agent and mixing networks.
@@ -132,27 +120,6 @@
                 environment_factory(evaluation=False)  # type:ignore
             )
 
-<<<<<<< HEAD
-        super(QMIX, self).__init__(
-            architecture=architecture,
-            environment_factory=environment_factory,
-            network_factory=network_factory,
-            environment_spec=environment_spec,
-            shared_weights=shared_weights,
-            num_executors=num_executors,
-            num_caches=num_caches,
-            max_executor_steps=max_executor_steps,
-            checkpoint_subpath=checkpoint_subpath,
-            checkpoint=checkpoint,
-            trainer_logger=trainer_logger,
-            exec_logger=exec_logger,
-            eval_logger=eval_logger,
-            train_loop_fn=train_loop_fn,
-            train_loop_fn_kwargs=train_loop_fn_kwargs,
-            eval_loop_fn=eval_loop_fn,
-            eval_loop_fn_kwargs=eval_loop_fn_kwargs,
-        )
-=======
         # set default logger if no logger provided
         if not logger_factory:
             logger_factory = functools.partial(
@@ -162,24 +129,28 @@
                 time_delta=10,
             )
 
-        self._architecture = architecture
-        self._environment_factory = environment_factory
-        self._mixer = mixer
-        self._network_factory = network_factory
-        self._logger_factory = logger_factory
-        self._environment_spec = environment_spec
-        self._shared_weights = shared_weights
-        self._num_exectors = num_executors
-        self._num_caches = num_caches
-        self._max_executor_steps = max_executor_steps
-        self._checkpoint_subpath = checkpoint_subpath
-        self._checkpoint = checkpoint
-        self._logger_config = logger_config
-        self._train_loop_fn = train_loop_fn
-        self._train_loop_fn_kwargs = train_loop_fn_kwargs
-        self._eval_loop_fn = eval_loop_fn
-        self._eval_loop_fn_kwargs = eval_loop_fn_kwargs
->>>>>>> 32ae9dcc
+        super(QMIX, self).__init__(
+            architecture=architecture,
+            environment_factory=environment_factory,
+            network_factory=network_factory,
+            logger_factory=logger_factory,
+            environment_spec=environment_spec,
+            shared_weights=shared_weights,
+            num_executors=num_executors,
+            num_caches=num_caches,
+            max_executor_steps=max_executor_steps,
+            checkpoint_subpath=checkpoint_subpath,
+            checkpoint=checkpoint,
+            train_loop_fn=train_loop_fn,
+            train_loop_fn_kwargs=train_loop_fn_kwargs,
+            eval_loop_fn=eval_loop_fn,
+            eval_loop_fn_kwargs=eval_loop_fn_kwargs,
+        )
+
+        if issubclass(executor_fn, executors.RecurrentExecutor):
+            extra_specs = self._get_extra_specs()
+        else:
+            extra_specs = {}
 
         self._builder = builder.QMIXBuilder(
             builder.QMIXConfig(
@@ -205,6 +176,7 @@
             ),
             trainer_fn=trainer_fn,
             executor_fn=executor_fn,
+            extra_specs=extra_specs,
             exploration_scheduler_fn=exploration_scheduler_fn,
         )
 
@@ -237,9 +209,8 @@
 
         # create logger
         trainer_logger_config = {}
-        if self._logger_config:
-            if "trainer" in self._logger_config:
-                trainer_logger_config = self._logger_config["trainer"]
+        if self._logger_config and "trainer" in self._logger_config:
+            trainer_logger_config = self._logger_config["trainer"]
         trainer_logger = self._logger_factory(  # type: ignore
             "trainer", **trainer_logger_config
         )
@@ -254,121 +225,6 @@
             logger=trainer_logger,
         )
 
-<<<<<<< HEAD
-=======
-    def executor(
-        self,
-        executor_id: str,
-        replay: reverb.Client,
-        variable_source: acme.VariableSource,
-        counter: counting.Counter,
-        trainer: Optional[training.QMIXTrainer] = None,
-    ) -> mava.ParallelEnvironmentLoop:
-        """The executor process."""
-
-        # Create the behavior policy.
-        networks = self._network_factory(  # type: ignore
-            environment_spec=self._environment_spec
-        )
-
-        # Create system architecture with target networks.
-        executor_networks = self._architecture(
-            environment_spec=self._environment_spec,
-            value_networks=networks["q_networks"],
-            shared_weights=self._shared_weights,
-        ).create_system()
-
-        # Create the executor.
-        executor = self._builder.make_executor(
-            q_networks=executor_networks["values"],
-            action_selectors=networks["action_selectors"],
-            adder=self._builder.make_adder(replay),
-            variable_source=variable_source,
-            trainer=trainer,
-        )
-
-        # TODO (Arnu): figure out why factory function are giving type errors
-        # Create the environment.
-        environment = self._environment_factory(evaluation=False)  # type: ignore
-
-        # Create logger and counter; actors will not spam bigtable.
-        counter = counting.Counter(counter, "executor")
-
-        # Create executor logger
-        executor_logger_config = {}
-        if self._logger_config:
-            if "executor" in self._logger_config:
-                executor_logger_config = self._logger_config["executor"]
-        exec_logger = self._logger_factory(  # type: ignore
-            f"executor_{executor_id}", **executor_logger_config
-        )
-
-        # Create the loop to connect environment and executor.
-        train_loop = self._train_loop_fn(
-            environment,
-            executor,
-            counter=counter,
-            logger=exec_logger,
-            **self._train_loop_fn_kwargs,
-        )
-
-        train_loop = DetailedPerAgentStatistics(train_loop)
-
-        return train_loop
-
-    def evaluator(
-        self,
-        variable_source: acme.VariableSource,
-        counter: counting.Counter,
-    ) -> Any:
-        """The evaluation process. No mixing networks involved."""
-
-        # Create the behavior policy.
-        networks = self._network_factory(  # type: ignore
-            environment_spec=self._environment_spec
-        )
-
-        # Create system architecture with target networks.
-        executor_networks = self._architecture(
-            environment_spec=self._environment_spec,
-            value_networks=networks["q_networks"],
-            shared_weights=self._shared_weights,
-        ).create_system()
-
-        # Create the agent.
-        executor = self._builder.make_executor(
-            q_networks=executor_networks["values"],
-            action_selectors=networks["action_selectors"],
-            variable_source=variable_source,
-        )
-
-        # Make the environment.
-        environment = self._environment_factory(evaluation=True)  # type: ignore
-
-        # Create logger and counter.
-        counter = counting.Counter(counter, "evaluator")
-        evaluator_logger_config = {}
-        if self._logger_config:
-            if "evaluator" in self._logger_config:
-                evaluator_logger_config = self._logger_config["evaluator"]
-        eval_logger = self._logger_factory(  # type: ignore
-            "evaluator", **evaluator_logger_config
-        )
-
-        # Create the run loop and return it.
-        # Create the loop to connect environment and executor.
-        eval_loop = self._eval_loop_fn(
-            environment,
-            executor,
-            counter=counter,
-            logger=eval_logger,
-            **self._eval_loop_fn_kwargs,
-        )
-
-        eval_loop = DetailedPerAgentStatistics(eval_loop)
-        return eval_loop
-
->>>>>>> 32ae9dcc
     def build(self, name: str = "qmix") -> Any:
         """Build the distributed system topology."""
         return super().build(name=name)