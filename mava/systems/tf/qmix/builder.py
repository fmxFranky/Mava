# python3
# Copyright 2021 InstaDeep Ltd. All rights reserved.
#
# Licensed under the Apache License, Version 2.0 (the "License");
# you may not use this file except in compliance with the License.
# You may obtain a copy of the License at
#
#     http://www.apache.org/licenses/LICENSE-2.0
#
# Unless required by applicable law or agreed to in writing, software
# distributed under the License is distributed on an "AS IS" BASIS,
# WITHOUT WARRANTIES OR CONDITIONS OF ANY KIND, either express or implied.
# See the License for the specific language governing permissions and
# limitations under the License.

"""QMIX system builder implementation."""

import dataclasses
from typing import Any, Dict, Iterator, Optional, Type

import reverb
import sonnet as snt
from acme.utils import counting

from mava import core, types
from mava.components.tf.modules.communication import BaseCommunicationModule
from mava.components.tf.modules.exploration.exploration_scheduling import (
    LinearExplorationScheduler,
)
from mava.components.tf.modules.mixing import MonotonicMixing
from mava.components.tf.modules.stabilising import FingerPrintStabalisation
from mava.systems.tf.madqn.builder import MADQNBuilder, MADQNConfig
from mava.systems.tf.qmix import execution, training
from mava.wrappers import DetailedTrainerStatisticsWithEpsilon


@dataclasses.dataclass
class QMIXConfig(MADQNConfig):
    """Configuration options for the QMIX system.
    Args:
        environment_spec: description of the action and observation spaces etc. for
            each agent in the system.
        epsilon_min: final minimum value for epsilon at the end of a decay schedule.
        epsilon_decay: the rate at which epislon decays.
        shared_weights: boolean indicating whether agents should share weights.
        target_update_period: number of learner steps to perform before updating
            the target networks.
        executor_variable_update_period: the rate at which executors sync their
            paramters with the trainer.
        max_gradient_norm: value to specify the maximum clipping value for the gradient
            norm during optimization.
        min_replay_size: minimum replay size before updating.
        max_replay_size: maximum replay size.
        samples_per_insert: number of samples to take from replay for every insert
            that is made.
        prefetch_size: size to prefetch from replay.
        batch_size: batch size for updates.
        n_step: number of steps to include prior to boostrapping.
        sequence_length: recurrent sequence rollout length.
        period: consecutive starting points for overlapping rollouts across a sequence.
        discount: discount to use for TD updates.
        checkpoint: boolean to indicate whether to checkpoint models.
        optimizer: type of optimizer to use for updating the parameters of models.
        replay_table_name: string indicating what name to give the replay table.
        checkpoint_subpath: subdirectory specifying where to store checkpoints."""


class QMIXBuilder(MADQNBuilder):
    """Builder for QMIX which constructs individual components of the system."""

    def __init__(
        self,
        config: QMIXConfig,
        trainer_fn: Type[training.QMIXTrainer] = training.QMIXTrainer,
        executor_fn: Type[core.Executor] = execution.QMIXFeedForwardExecutor,
        mixer: Type[MonotonicMixing] = MonotonicMixing,
        extra_specs: Dict[str, Any] = {},
        exploration_scheduler_fn: Type[
            LinearExplorationScheduler
        ] = LinearExplorationScheduler,
        replay_stabilisation_fn: Optional[Type[FingerPrintStabalisation]] = None,
    ) -> None:
        """Initialise the system.

        Args:
            config (QMIXConfig): system configuration specifying hyperparameters and
                additional information for constructing the system.
            trainer_fn (Type[training.QMIXTrainer], optional): Trainer function, of a
                correpsonding type to work with the selected system architecture.
                Defaults to training.QMIXTrainer.
            executor_fn (Type[core.Executor], optional): Executor function, of a
                corresponding type to work with the selected system architecture.
                Defaults to execution.QMIXFeedForwardExecutor.
            mixer (Type[MonotonicMixing], optional): mixer module type, e.g. additive or
                monotonic mixing. Defaults to MonotonicMixing.
            extra_specs (Dict[str, Any], optional): defines the specifications of extra
                information used by the system. Defaults to {}.
            exploration_scheduler_fn (Type[ LinearExplorationScheduler ], optional):
                epsilon decay scheduler. Defaults to LinearExplorationScheduler.
            replay_stabilisation_fn (Optional[Type[FingerPrintStabalisation]],
                optional): optional function to stabilise experience replay. Defaults
                to None.
        """

        super(QMIXBuilder, self).__init__(
            config=config,
            trainer_fn=trainer_fn,
            executor_fn=executor_fn,
            extra_specs=extra_specs,
            exploration_scheduler_fn=exploration_scheduler_fn,
            replay_stabilisation_fn=replay_stabilisation_fn,
        )
        self._mixer = mixer

    def make_trainer(
        self,
        networks: Dict[str, Dict[str, snt.Module]],
        dataset: Iterator[reverb.ReplaySample],
        counter: Optional[counting.Counter] = None,
        logger: Optional[types.NestedLogger] = None,
        communication_module: Optional[BaseCommunicationModule] = None,
    ) -> core.Trainer:
        """Create a trainer instance.

        Args:
            networks (Dict[str, Dict[str, snt.Module]]): system networks.
            dataset (Iterator[reverb.ReplaySample]): dataset iterator to feed data to
                the trainer networks.
            counter (Optional[counting.Counter], optional): a Counter which allows for
                recording of counts, e.g. trainer steps. Defaults to None.
            logger (Optional[types.NestedLogger], optional): Logger object for logging
                metadata.. Defaults to None.
            communication_module (BaseCommunicationModule): module to enable
                agent communication. Defaults to None.

        Returns:
            core.Trainer: system trainer, that uses the collected data from the
                executors to update the parameters of the agent networks in the system.
        """

        agents = self._config.environment_spec.get_agent_ids()
        agent_types = self._config.environment_spec.get_agent_types()

        q_networks = networks["values"]
        target_q_networks = networks["target_values"]

        mixing_network = networks["mixing"]
        target_mixing_network = networks["target_mixing"]

        # Make epsilon scheduler
        exploration_scheduler = self._exploration_scheduler_fn(
            epsilon_min=self._config.epsilon_min,
            epsilon_decay=self._config.epsilon_decay,
        )

        # Check if we should use fingerprints
        fingerprint = True if self._replay_stabiliser_fn is not None else False

        # The learner updates the parameters (and initializes them).
        trainer = self._trainer_fn(  # type:ignore
            agents=agents,
            agent_types=agent_types,
            discount=self._config.discount,
            q_networks=q_networks,
            target_q_networks=target_q_networks,
            mixing_network=mixing_network,
            target_mixing_network=target_mixing_network,
<<<<<<< HEAD
            agent_net_config=self._config.agent_net_config,
=======
            agent_net_keys=self._config.agent_net_keys,
>>>>>>> e57a3f43
            optimizer=self._config.optimizer,
            target_update_period=self._config.target_update_period,
            max_gradient_norm=self._config.max_gradient_norm,
            exploration_scheduler=exploration_scheduler,
            communication_module=communication_module,
            dataset=dataset,
            counter=counter,
            fingerprint=fingerprint,
            logger=logger,
            checkpoint=self._config.checkpoint,
            checkpoint_subpath=self._config.checkpoint_subpath,
        )

        trainer = DetailedTrainerStatisticsWithEpsilon(trainer)  # type:ignore

        return trainer<|MERGE_RESOLUTION|>--- conflicted
+++ resolved
@@ -165,11 +165,7 @@
             target_q_networks=target_q_networks,
             mixing_network=mixing_network,
             target_mixing_network=target_mixing_network,
-<<<<<<< HEAD
-            agent_net_config=self._config.agent_net_config,
-=======
             agent_net_keys=self._config.agent_net_keys,
->>>>>>> e57a3f43
             optimizer=self._config.optimizer,
             target_update_period=self._config.target_update_period,
             max_gradient_norm=self._config.max_gradient_norm,
