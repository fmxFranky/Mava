--- conflicted
+++ resolved
@@ -52,23 +52,6 @@
             replay_table_name: string indicating what name to give the replay table."""
 
     environment_spec: specs.MAEnvironmentSpec
-<<<<<<< HEAD
-    shared_weights: bool = True
-    discount: float = 0.99
-    batch_size: int = 256
-    prefetch_size: int = 4
-    target_update_period: int = 100
-    executor_variable_update_period: int = 1000
-    min_replay_size: int = 1000
-    max_replay_size: int = 1000000
-    samples_per_insert: Optional[float] = 32
-    n_step: int = 5
-    clipping: bool = True
-    epsilon_min: float = 0.05
-    epsilon_decay: float = 1e-3
-    epsilon_logdir: str = "logs/epsilon"
-    checkpoint: bool = True
-=======
     epsilon: tf.Variable
     shared_weights: bool
     target_update_period: int
@@ -83,7 +66,6 @@
     discount: float
     checkpoint: bool
     policy_optimizer: snt.Optimizer
->>>>>>> 3462761f
     replay_table_name: str = reverb_adders.DEFAULT_PRIORITY_TABLE
     checkpoint_subpath: str = "~/mava/"
 
@@ -236,11 +218,6 @@
         replay_client: Optional[reverb.Client] = None,
         counter: Optional[counting.Counter] = None,
         logger: Optional[types.NestedLogger] = None,
-<<<<<<< HEAD
-        checkpoint: bool = False,
-        optimizer: snt.Optimizer = None,
-=======
->>>>>>> 3462761f
     ) -> core.Trainer:
         """Creates an instance of the trainer.
         Args:
@@ -266,11 +243,7 @@
             q_networks=q_networks,
             target_q_networks=target_q_networks,
             shared_weights=self._config.shared_weights,
-<<<<<<< HEAD
-            optimizer=optimizer,
-=======
             optimizer=self._config.policy_optimizer,
->>>>>>> 3462761f
             target_update_period=self._config.target_update_period,
             clipping=self._config.clipping,
             dataset=dataset,
