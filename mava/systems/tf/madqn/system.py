# python3
# Copyright 2021 InstaDeep Ltd. All rights reserved.
#
# Licensed under the Apache License, Version 2.0 (the "License");
# you may not use this file except in compliance with the License.
# You may obtain a copy of the License at
#
#     http://www.apache.org/licenses/LICENSE-2.0
#
# Unless required by applicable law or agreed to in writing, software
# distributed under the License is distributed on an "AS IS" BASIS,
# WITHOUT WARRANTIES OR CONDITIONS OF ANY KIND, either express or implied.
# See the License for the specific language governing permissions and
# limitations under the License.

"""Defines the MADQN system class."""

import copy
from typing import Any, Callable, Dict, Optional, Tuple, Type

import acme
import dm_env
import launchpad as lp
import reverb
import sonnet as snt
import tensorflow as tf
from acme import specs as acme_specs
from acme.utils import counting, loggers

import mava
from mava import core
from mava import specs as mava_specs
from mava.components.tf.architectures import DecentralisedValueActor
from mava.components.tf.modules import exploration
from mava.components.tf.modules.exploration import LinearExplorationScheduler
from mava.environment_loop import ParallelEnvironmentLoop
from mava.systems.tf import savers as tf2_savers
from mava.systems.tf.madqn import builder, execution, training
from mava.utils import lp_utils
from mava.utils.loggers import MavaLogger
from mava.wrappers import DetailedPerAgentStatistics


class MADQN:
    """Program definition for MADQN."""

    def __init__(
        self,
        environment_factory: Callable[[bool], dm_env.Environment],
        network_factory: Callable[[acme_specs.BoundedArray], Dict[str, snt.Module]],
        architecture: Type[DecentralisedValueActor] = DecentralisedValueActor,
        trainer_fn: Type[training.MADQNTrainer] = training.MADQNTrainer,
        executor_fn: Type[core.Executor] = execution.MADQNFeedForwardExecutor,
        exploration_scheduler_fn: Type[
            LinearExplorationScheduler
        ] = LinearExplorationScheduler,
        epsilon_min: float = 0.05,
        epsilon_decay: float = 1e-4,
        epsilon_logdir: str = "logs/epsilon/",
        num_executors: int = 1,
        num_caches: int = 0,
        log_info: Tuple = None,
        environment_spec: mava_specs.MAEnvironmentSpec = None,
        shared_weights: bool = True,
        batch_size: int = 256,
        prefetch_size: int = 4,
        min_replay_size: int = 1000,
        max_replay_size: int = 1000000,
        samples_per_insert: Optional[float] = 32.0,
        n_step: int = 5,
        clipping: bool = True,
        discount: float = 0.99,
        optimizer: snt.Optimizer = snt.optimizers.Adam(learning_rate=1e-4),
        target_update_period: int = 100,
        executor_variable_update_period: int = 1000,
        max_executor_steps: int = None,
        checkpoint: bool = True,
        checkpoint_subpath: str = "~/mava/",
        trainer_logger: MavaLogger = None,
        exec_logger: MavaLogger = None,
        eval_logger: MavaLogger = None,
    ):

        if not environment_spec:
            environment_spec = mava_specs.MAEnvironmentSpec(
                environment_factory(evaluation=False)  # type: ignore
            )

        self._architecture = architecture
        self._environment_factory = environment_factory
        self._network_factory = network_factory
        self._log_info = log_info
        self._environment_spec = environment_spec
        self._shared_weights = shared_weights
        self._num_exectors = num_executors
        self._num_caches = num_caches
        self._max_executor_steps = max_executor_steps
<<<<<<< HEAD
        self._log_every = log_every
        self._optimizer = optimizer
=======
        self._checkpoint_subpath = checkpoint_subpath
>>>>>>> 3462761f
        self._checkpoint = checkpoint
        self._trainer_logger = trainer_logger
        self._exec_logger = exec_logger
        self._eval_logger = eval_logger

        self._builder = builder.MADQNBuilder(
            builder.MADQNConfig(
                environment_spec=environment_spec,
                epsilon_min=epsilon_min,
                epsilon_decay=epsilon_decay,
                epsilon_logdir=epsilon_logdir,
                shared_weights=shared_weights,
                discount=discount,
                batch_size=batch_size,
                prefetch_size=prefetch_size,
                target_update_period=target_update_period,
                executor_variable_update_period=executor_variable_update_period,
                min_replay_size=min_replay_size,
                max_replay_size=max_replay_size,
                samples_per_insert=samples_per_insert,
                n_step=n_step,
                clipping=clipping,
                checkpoint=checkpoint,
                policy_optimizer=policy_optimizer,
                checkpoint_subpath=checkpoint_subpath,
            ),
            trainer_fn=trainer_fn,
            executor_fn=executor_fn,
            exploration_scheduler_fn=exploration_scheduler_fn,
        )

    def replay(self) -> Any:
        """The replay storage."""
        return self._builder.make_replay_tables(self._environment_spec)

    def counter(self) -> Any:
        return tf2_savers.CheckpointingRunner(
            counting.Counter(),
            time_delta_minutes=15,
            directory=self._checkpoint_subpath,
            subdirectory="counter",
        )

    def coordinator(self, counter: counting.Counter) -> Any:
        return lp_utils.StepsLimiter(counter, self._max_executor_steps)  # type: ignore

    def trainer(
        self,
        replay: reverb.Client,
        counter: counting.Counter,
    ) -> mava.core.Trainer:
        """The Trainer part of the system."""

        # Create the networks to optimize (online)
        networks = self._network_factory(  # type: ignore
            environment_spec=self._environment_spec
        )

        # Create system architecture with target networks.
        system_networks = self._architecture(
            environment_spec=self._environment_spec,
            value_networks=networks["q_networks"],
            shared_weights=self._shared_weights,
        ).create_system()

        dataset = self._builder.make_dataset_iterator(replay)
        counter = counting.Counter(counter, "trainer")

        return self._builder.make_trainer(
            networks=system_networks,
            dataset=dataset,
            counter=counter,
<<<<<<< HEAD
            logger=trainer_logger,
            optimizer=self._optimizer,
            checkpoint=self._checkpoint,
=======
            logger=self._trainer_logger,
>>>>>>> 3462761f
        )

    def executor(
        self,
        executor_id: str,
        replay: reverb.Client,
        variable_source: acme.VariableSource,
        counter: counting.Counter,
    ) -> mava.ParallelEnvironmentLoop:
        """The executor process."""

        # Create the behavior policy.
        networks = self._network_factory(  # type: ignore
            environment_spec=self._environment_spec
        )

        # Create system architecture with target networks.
        system_networks = self._architecture(
            environment_spec=self._environment_spec,
            value_networks=networks["q_networks"],
            shared_weights=self._shared_weights,
        ).create_system()

        # Create the executor.
        executor = self._builder.make_executor(
            q_networks=system_networks["values"],
            action_selectors=networks["action_selectors"],
            adder=self._builder.make_adder(replay),
            variable_source=variable_source,
        )

        # TODO (Arnu): figure out why factory function are giving type errors
        # Create the environment.
        environment = self._environment_factory(evaluation=False)  # type: ignore

        # Create logger and counter; actors will not spam bigtable.
        counter = counting.Counter(counter, "executor")

        # Update label to include exec id
        exec_logger = None
        if self._exec_logger:
            exec_logger = copy.deepcopy(self._exec_logger)
            exec_logger._label = f"{exec_logger._label}_{executor_id}"  # type: ignore

        # Create the loop to connect environment and executor.
        train_loop = ParallelEnvironmentLoop(
            environment, executor, counter=counter, logger=exec_logger
        )

        train_loop = DetailedPerAgentStatistics(train_loop)

        return train_loop

    def evaluator(
        self,
        variable_source: acme.VariableSource,
        counter: counting.Counter,
        logger: loggers.Logger = None,
    ) -> Any:
        """The evaluation process."""

        # Create the behavior policy.
        networks = self._network_factory(  # type: ignore
            environment_spec=self._environment_spec
        )

        # Create system architecture with target networks.
        system_networks = self._architecture(
            environment_spec=self._environment_spec,
            value_networks=networks["q_networks"],
            shared_weights=self._shared_weights,
        ).create_system()

        # Create the agent.
        executor = self._builder.make_executor(
            q_networks=system_networks["values"],
            action_selectors=networks["action_selectors"],
            variable_source=variable_source,
        )

        # Make the environment.
        environment = self._environment_factory(evaluation=True)  # type: ignore

        # Create logger and counter.
        counter = counting.Counter(counter, "evaluator")

        # Create the run loop and return it.
        # Create the loop to connect environment and executor.
        eval_loop = ParallelEnvironmentLoop(
            environment, executor, counter=counter, logger=self._eval_logger
        )

        eval_loop = DetailedPerAgentStatistics(eval_loop)
        return eval_loop

    def build(self, name: str = "madqn") -> Any:
        """Build the distributed system topology."""
        program = lp.Program(name=name)

        with program.group("replay"):
            replay = program.add_node(lp.ReverbNode(self.replay))

        with program.group("counter"):
            counter = program.add_node(lp.CourierNode(self.counter))

        if self._max_executor_steps:
            with program.group("coordinator"):
                _ = program.add_node(lp.CourierNode(self.coordinator, counter))

        with program.group("trainer"):
            trainer = program.add_node(lp.CourierNode(self.trainer, replay, counter))

        with program.group("evaluator"):
            program.add_node(lp.CourierNode(self.evaluator, trainer, counter))

        if not self._num_caches:
            # Use the trainer as a single variable source.
            sources = [trainer]
        else:
            with program.group("cacher"):
                # Create a set of trainer caches.
                sources = []
                for _ in range(self._num_caches):
                    cacher = program.add_node(
                        lp.CacherNode(
                            trainer, refresh_interval_ms=2000, stale_after_ms=4000
                        )
                    )
                    sources.append(cacher)

        with program.group("executor"):
            # Add executors which pull round-robin from our variable sources.
            for executor_id in range(self._num_exectors):
                source = sources[executor_id % len(sources)]
                program.add_node(
                    lp.CourierNode(self.executor, executor_id, replay, source, counter)
                )

        return program<|MERGE_RESOLUTION|>--- conflicted
+++ resolved
@@ -95,12 +95,7 @@
         self._num_exectors = num_executors
         self._num_caches = num_caches
         self._max_executor_steps = max_executor_steps
-<<<<<<< HEAD
-        self._log_every = log_every
-        self._optimizer = optimizer
-=======
         self._checkpoint_subpath = checkpoint_subpath
->>>>>>> 3462761f
         self._checkpoint = checkpoint
         self._trainer_logger = trainer_logger
         self._exec_logger = exec_logger
@@ -173,13 +168,7 @@
             networks=system_networks,
             dataset=dataset,
             counter=counter,
-<<<<<<< HEAD
-            logger=trainer_logger,
-            optimizer=self._optimizer,
-            checkpoint=self._checkpoint,
-=======
             logger=self._trainer_logger,
->>>>>>> 3462761f
         )
 
     def executor(
