--- conflicted
+++ resolved
@@ -103,15 +103,10 @@
     # A: Agent
     # Make dummy inputs to init recurrent Q network -> need shape (T, B, A, ...)
     init_obs = env.observation_spec().generate_value()  # (A, ...)
-<<<<<<< HEAD
     init_obs_batched = jax.tree_util.tree_map(
         lambda x: x[jnp.newaxis, jnp.newaxis, ...], init_obs
     )  # (B, T, A, ...)
-    init_done = jnp.zeros((1, cfg.arch.num_envs, 1), dtype=bool)  # (1, B, 1)
-=======
-    init_obs_batched = jax.tree_util.tree_map(lambda x: x[jnp.newaxis, jnp.newaxis, ...], init_obs)  # (B, T, A, ...)
     init_done = jnp.zeros((1, 1, 1), dtype=bool)  # (T, B, 1)
->>>>>>> 2c0b8787
     init_x = (init_obs_batched, init_done)  # pack the RNN dummy inputs
     init_hidden_state = ScannedRNN.initialize_carry(
         (cfg.arch.num_envs, num_agents), cfg.network.hidden_state_dim
