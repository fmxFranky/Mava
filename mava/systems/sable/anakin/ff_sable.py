--- conflicted
+++ resolved
@@ -379,13 +379,8 @@
     key, net_key = keys
 
     # Get number of agents and actions.
-<<<<<<< HEAD
-    action_dim = int(env.action_spec.num_values[0])
-    n_agents = env.action_spec.shape[0]
-=======
     action_dim = env.action_dim
     n_agents = env.action_spec().shape[0]
->>>>>>> 32648863
     config.system.num_agents = n_agents
     config.system.num_actions = action_dim
 
