--- conflicted
+++ resolved
@@ -457,13 +457,8 @@
         optax.adam(critic_lr, eps=1e-5),
     )
 
-<<<<<<< HEAD
     # Initialise observation with obs of all agents.
     init_obs = env.observation_spec.generate_value()
-=======
-    # Get mock inputs to initialise network.
-    init_obs = env.observation_spec().generate_value()
->>>>>>> 80554efe
     init_obs = tree.map(
         lambda x: jnp.repeat(x[jnp.newaxis, ...], config.arch.num_envs, axis=0),
         init_obs,
