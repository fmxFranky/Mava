--- conflicted
+++ resolved
@@ -12,12 +12,8 @@
 # See the License for the specific language governing permissions and
 # limitations under the License.
 
-<<<<<<< HEAD
 from functools import cached_property
-from typing import Any, Callable, Dict, Generic, Protocol, Tuple, TypeVar, Union
-=======
 from typing import Any, Callable, Dict, Generic, Optional, Protocol, Tuple, TypeVar, Union
->>>>>>> 32648863
 
 import chex
 import jumanji.specs as specs
