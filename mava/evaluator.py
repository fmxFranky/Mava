--- conflicted
+++ resolved
@@ -59,26 +59,13 @@
     """Creates a function that can be used to evaluate agents on a given environment.
 
     Args:
-<<<<<<< HEAD
+    ----
         env: an environment that conforms to the mava environment spec.
         act_fn: a function that takes in params, timestep, key and optionally a state
                 and returns actions and optionally a state (see `EvalActFn`).
         config: the system config.
         absolute_metric: whether or not this evaluator calculates the absolute_metric.
                 This determines how many evaluation episodes it does.
-=======
-    ----
-        env (Environment): An evironment instance for evaluation.
-        apply_fn (callable): Network forward pass method.
-        config (dict): Experiment configuration.
-        eval_multiplier (int): A scalar that will increase the number of evaluation
-            episodes by a fixed factor. The reason for the increase is to enable the
-            computation of the `absolute metric` which is a metric computed and the end
-            of training by rolling out the policy which obtained the greatest evaluation
-            performance during training for 10 times more episodes than were used at a
-            single evaluation step.
-
->>>>>>> 58a8eb9b
     """
     n_devices = jax.device_count()
     eval_episodes = (
@@ -98,86 +85,12 @@
             stacklevel=2,
         )
 
-<<<<<<< HEAD
     if eval_episodes % n_parallel_envs != 0:
         warnings.warn(
             f"Number of evaluation episodes ({eval_episodes}) is not divisible by `num_envs` * "
             f"`num_devices` ({config.arch.num_envs} * {n_devices}). Some extra evaluations will be "
             f"executed. New number of evaluation episodes = {episode_loops * n_parallel_envs}",
             stacklevel=2,
-=======
-    def eval_one_episode(params: FrozenDict, init_eval_state: EvalState) -> Dict:
-        """Evaluate one episode. It is vectorized over the number of evaluation episodes."""
-
-        def _env_step(eval_state: EvalState) -> EvalState:
-            """Step the environment."""
-            # PRNG keys.
-            key, env_state, last_timestep, step_count, episode_return = eval_state
-
-            # Select action.
-            key, policy_key = jax.random.split(key)
-            # Add a batch dimension to the observation.
-            pi = apply_fn(
-                params, jax.tree_map(lambda x: x[jnp.newaxis, ...], last_timestep.observation)
-            )
-
-            if config.arch.evaluation_greedy:
-                action = pi.mode()
-            else:
-                action = pi.sample(seed=policy_key)
-
-            # Remove batch dim for stepping the environment.
-            action = jnp.squeeze(action, axis=0)
-
-            # Step environment.
-            env_state, timestep = env.step(env_state, action)
-
-            # Log episode metrics.
-            episode_return += timestep.reward
-            step_count += 1
-            eval_state = EvalState(key, env_state, timestep, step_count, episode_return)
-            return eval_state
-
-        def not_done(carry: Tuple) -> bool:
-            """Check if the episode is done."""
-            timestep = carry[2]
-            is_not_done: bool = ~timestep.last()
-            return is_not_done
-
-        final_state = jax.lax.while_loop(not_done, _env_step, init_eval_state)
-
-        eval_metrics = {
-            "episode_return": final_state.episode_return,
-            "episode_length": final_state.step_count,
-        }
-        # Log won episode if win rate is required.
-
-        if log_win_rate:
-            eval_metrics["won_episode"] = final_state.timestep.extras["won_episode"]
-
-        return eval_metrics
-
-    def evaluator_fn(trained_params: FrozenDict, key: chex.PRNGKey) -> ExperimentOutput[EvalState]:
-        """Evaluator function."""
-        # Initialise environment states and timesteps.
-        n_devices = len(jax.devices())
-
-        eval_batch = (config.arch.num_eval_episodes // n_devices) * eval_multiplier
-
-        key, *env_keys = jax.random.split(key, eval_batch + 1)
-        env_states, timesteps = jax.vmap(env.reset)(jnp.stack(env_keys))
-        # Split keys for each core.
-        key, *step_keys = jax.random.split(key, eval_batch + 1)
-        # Add dimension to pmap over.
-        step_keys = jnp.stack(step_keys).reshape(eval_batch, -1)
-
-        eval_state = EvalState(
-            key=step_keys,
-            env_state=env_states,
-            timestep=timesteps,
-            step_count=jnp.zeros((eval_batch, 1)),
-            episode_return=jnp.zeros_like(timesteps.reward),
->>>>>>> 58a8eb9b
         )
 
     def eval_fn(params: FrozenDict, key: PRNGKey, init_act_state: ActorState) -> Metrics:
@@ -193,113 +106,9 @@
             """Performs a single environment step"""
             env_state, ts, key, actor_state = eval_state
 
-<<<<<<< HEAD
             key, act_key = jax.random.split(key)
             action, actor_state = act_fn(params, ts, act_key, **actor_state)
             env_state, ts = jax.vmap(env.step)(env_state, action)
-=======
-def get_rnn_evaluator_fn(
-    env: Environment,
-    apply_fn: RecActorApply,
-    config: DictConfig,
-    scanned_rnn: nn.Module,
-    log_win_rate: bool = False,
-    eval_multiplier: int = 1,
-) -> EvalFn:
-    """Get the evaluator function for recurrent networks."""
-
-    def eval_one_episode(params: FrozenDict, init_eval_state: RNNEvalState) -> Dict:
-        """Evaluate one episode. It is vectorized over the number of evaluation episodes."""
-
-        def _env_step(eval_state: RNNEvalState) -> RNNEvalState:
-            """Step the environment."""
-            (
-                key,
-                env_state,
-                last_timestep,
-                last_done,
-                hstate,
-                step_count,
-                episode_return,
-            ) = eval_state
-
-            # PRNG keys.
-            key, policy_key = jax.random.split(key)
-
-            # Add a batch dimension and env dimension to the observation.
-            batched_observation = jax.tree_util.tree_map(
-                lambda x: x[jnp.newaxis, jnp.newaxis, :], last_timestep.observation
-            )
-            ac_in = (
-                batched_observation,
-                last_done[jnp.newaxis, jnp.newaxis, :],
-            )
-
-            # Run the network.
-            hstate, pi = apply_fn(params, hstate, ac_in)
-
-            if config.arch.evaluation_greedy:
-                action = pi.mode()
-            else:
-                action = pi.sample(seed=policy_key)
-
-            # Step environment.
-            env_state, timestep = env.step(env_state, action[-1].squeeze(0))
-
-            # Log episode metrics.
-            episode_return += timestep.reward
-            step_count += 1
-            eval_state = RNNEvalState(
-                key,
-                env_state,
-                timestep,
-                jnp.repeat(timestep.last(), config.system.num_agents),
-                hstate,
-                step_count,
-                episode_return,
-            )
-            return eval_state
-
-        def not_done(carry: Tuple) -> bool:
-            """Check if the episode is done."""
-            timestep = carry[2]
-            is_not_done: bool = ~timestep.last()
-            return is_not_done
-
-        final_state = jax.lax.while_loop(not_done, _env_step, init_eval_state)
-
-        eval_metrics = {
-            "episode_return": final_state.episode_return,
-            "episode_length": final_state.step_count,
-        }
-        # Log won episode if win rate is required.
-        if log_win_rate:
-            eval_metrics["won_episode"] = final_state.timestep.extras["won_episode"]
-
-        return eval_metrics
-
-    def evaluator_fn(
-        trained_params: FrozenDict, key: chex.PRNGKey
-    ) -> ExperimentOutput[RNNEvalState]:
-        """Evaluator function."""
-        # Initialise environment states and timesteps.
-        n_devices = len(jax.devices())
-
-        eval_batch = config.arch.num_eval_episodes // n_devices * eval_multiplier
-
-        key, *env_keys = jax.random.split(key, eval_batch + 1)
-        env_states, timesteps = jax.vmap(env.reset)(jnp.stack(env_keys))
-        # Split keys for each core.
-        key, *step_keys = jax.random.split(key, eval_batch + 1)
-        # Add dimension to pmap over.
-        step_keys = jnp.stack(step_keys).reshape(eval_batch, -1)
-
-        # Initialise hidden state.
-        init_hstate = scanned_rnn.initialize_carry(
-            (eval_batch, config.system.num_agents),
-            config.network.hidden_state_dim,
-        )
->>>>>>> 58a8eb9b
 
             return (env_state, ts, key, actor_state), ts
 
@@ -331,7 +140,6 @@
         metrics: Metrics = jax.tree_map(lambda x: x.reshape(-1), metrics)  # flatten metrics
         return metrics
 
-<<<<<<< HEAD
     def timed_eval_fn(params: FrozenDict, key: PRNGKey, init_act_state: ActorState) -> Metrics:
         """Wrapper around eval function to time it and add in steps per second metric."""
         start_time = time.time()
@@ -374,61 +182,6 @@
         last_done = timestep.last()[:, jnp.newaxis].repeat(n_agents, axis=-1)
         ac_in = (timestep.observation, last_done)
         ac_in = jax.tree_map(lambda x: x[jnp.newaxis], ac_in)  # add batch dim to obs
-=======
-    Args:
-    ----
-        eval_env (Environment): The environment used for evaluation.
-        network_apply_fn (Union[ActorApply,RecActorApply]): Creates a policy to sample.
-        config (DictConfig): The configuration settings for the evaluation.
-        use_recurrent_net (bool, optional): Whether to use a rnn. Defaults to False.
-        scanned_rnn (Optional[nn.Module], optional): The rnn module.
-            Required if `use_recurrent_net` is True. Defaults to None.
-
-    Returns:
-    -------
-        Tuple[EvalFn, EvalFn]: A tuple of two evaluation functions:
-        one for use during training and one for absolute metrics.
-
-    Raises:
-    ------
-        AssertionError: If `use_recurrent_net` is True but `scanned_rnn` is not provided.
-
-    """
-    # Check if win rate is required for evaluation.
-    log_win_rate = config.env.log_win_rate
-    # Vmap it over number of agents and create evaluator_fn.
-    if use_recurrent_net:
-        assert scanned_rnn is not None
-        evaluator = get_rnn_evaluator_fn(
-            eval_env,
-            network_apply_fn,  # type: ignore
-            config,
-            scanned_rnn,
-            log_win_rate,
-        )
-        absolute_metric_evaluator = get_rnn_evaluator_fn(
-            eval_env,
-            network_apply_fn,  # type: ignore
-            config,
-            scanned_rnn,
-            log_win_rate,
-            10,
-        )
-    else:
-        evaluator = get_ff_evaluator_fn(
-            eval_env,
-            network_apply_fn,  # type: ignore
-            config,
-            log_win_rate,  # type: ignore
-        )
-        absolute_metric_evaluator = get_ff_evaluator_fn(
-            eval_env,
-            network_apply_fn,  # type: ignore
-            config,
-            log_win_rate,
-            10,  # type: ignore
-        )
->>>>>>> 58a8eb9b
 
         hidden_state, pi = actor_network.apply(params, hidden_state, ac_in)
         action = pi.mode() if config.arch.evaluation_greedy else pi.sample(seed=key)
