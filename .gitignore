# Byte-compiled / optimized / DLL files
__pycache__/
*.py[cod]
*$py.class

# C extensions
*.so

# Distribution / packaging
.Python
build/
develop-eggs/
dist/
downloads/
eggs/
.eggs/
lib/
lib64/
parts/
sdist/
var/
wheels/
pip-wheel-metadata/
share/python-wheels/
*.egg-info/
.installed.cfg
*.egg
MANIFEST

# mac
__MACOSX

# PyInstaller
#  Usually these files are written by a python script from a template
#  before PyInstaller builds the exe, so as to inject date/other infos into it.
*.manifest
*.spec

# Installer logs
pip-log.txt
pip-delete-this-directory.txt

# Unit test / coverage reports
htmlcov/
.tox/
.nox/
.coverage
.coverage.*
.cache
nosetests.xml
coverage.xml
*.cover
*.py,cover
.hypothesis/
.pytest_cache/

# Translations
*.mo
*.pot

# Django stuff:
*.log
local_settings.py
db.sqlite3
db.sqlite3-journal

# Flask stuff:
instance/
.webassets-cache

# Scrapy stuff:
.scrapy

# Sphinx documentation
docs/_build/

# PyBuilder
target/

# Jupyter Notebook
.ipynb_checkpoints

# IPython
profile_default/
ipython_config.py

# pyenv
.python-version

# pipenv
#   According to pypa/pipenv#598, it is recommended to include Pipfile.lock in version control.
#   However, in case of collaboration, if having platform-specific dependencies or dependencies
#   having no cross-platform support, pipenv may install dependencies that don't work, or not
#   install all needed dependencies.
#Pipfile.lock

# PEP 582; used by e.g. github.com/David-OConnor/pyflow
__pypackages__/

# Celery stuff
celerybeat-schedule
celerybeat.pid

# SageMath parsed files
*.sage.py

# Environments
.env
.venv
env/
venv/
ENV/
env.bak/
venv.bak/

# Spyder project settings
.spyderproject
.spyproject

# Rope project settings
.ropeproject

# mkdocs documentation
/site

# mypy
.mypy_cache/
.dmypy.json
dmypy.json

# Pyre type checker
.pyre/

# vscode
.vscode
.history

# custom
# Dockerfile
# makefile
mava/bin
mava/lib64
mava/pyvenv.cfg
mava/share
mava/include
mava_edu/bin
mava_edu/lib64
mava_edu/pyvenv.cfg
mava_edu/share
mava_edu/include
train_loop
eval_loop
NULL
logs
Checkpoints
mava/workspace.code-workspace
.DS_Store
mava_testing
.devcontainer/devcontainer.json
3rdparty

# PyCharm
.idea/

# Created by debugging component
component_dependency_map.png

# Mava env
mava_env/

<<<<<<< HEAD
# act: for testing github workflows
bin/act
=======
# Sacred logs
results/

# Hydra logs
outputs/
>>>>>>> afe450ff
<|MERGE_RESOLUTION|>--- conflicted
+++ resolved
@@ -135,32 +135,29 @@
 .vscode
 .history
 
-# custom
-# Dockerfile
-# makefile
+# mava
 mava/bin
 mava/lib64
 mava/pyvenv.cfg
 mava/share
 mava/include
-mava_edu/bin
-mava_edu/lib64
-mava_edu/pyvenv.cfg
-mava_edu/share
-mava_edu/include
-train_loop
-eval_loop
+mava/workspace.code-workspace
+
+# misc
 NULL
 logs
 Checkpoints
-mava/workspace.code-workspace
 .DS_Store
-mava_testing
 .devcontainer/devcontainer.json
+
+# smac
 3rdparty
 
 # PyCharm
 .idea/
+
+# act: for testing github workflows
+bin/act
 
 # Created by debugging component
 component_dependency_map.png
@@ -168,13 +165,8 @@
 # Mava env
 mava_env/
 
-<<<<<<< HEAD
-# act: for testing github workflows
-bin/act
-=======
 # Sacred logs
 results/
 
 # Hydra logs
-outputs/
->>>>>>> afe450ff
+outputs/