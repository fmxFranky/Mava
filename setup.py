# Copyright 2022 InstaDeep Ltd. All rights reserved.
#
# Licensed under the Apache License, Version 2.0 (the "License");
# you may not use this file except in compliance with the License.
# You may obtain a copy of the License at
#
#     http://www.apache.org/licenses/LICENSE-2.0
#
# Unless required by applicable law or agreed to in writing, software
# distributed under the License is distributed on an "AS IS" BASIS,
# WITHOUT WARRANTIES OR CONDITIONS OF ANY KIND, either express or implied.
# See the License for the specific language governing permissions and
# limitations under the License.

import os
from typing import List

import setuptools
from setuptools import setup

<<<<<<< HEAD
from setuptools import find_namespace_packages, setup
=======
>>>>>>> 20f3cbe9

def _parse_requirements(path: str) -> List[str]:
    """Returns content of given requirements file."""
    with open(os.path.join(path)) as f:
        return [line.rstrip() for line in f if not (line.isspace() or line.startswith("#"))]

<<<<<<< HEAD
testing_formatting_requirements = [
    "pytest==7.2.0",
    "pre-commit",
    "mypy==0.981",
    "pytest-xdist",
    "flake8==3.8.2",
    "black==22.3.0",
    "pytest-cov",
    "interrogate",
    "pydocstyle",
    "types-six",
]

long_description = """Mava is a library for building multi-agent reinforcement
learning (MARL) systems. Mava builds off of Acme and in a similar way strives
to expose simple, efficient, and readable components, as well as examples that
serve both as reference implementations of popular algorithms and as strong
baselines, while still providing enough flexibility to do novel research.
For more information see
[github repository](https://github.com/instadeepai/mava)."""

# Get the version from metadata.
version = _metadata.__version__  # type: ignore

# If we're releasing a nightly/dev version append to the version string.
if "--nightly" in sys.argv:
    sys.argv.remove("--nightly")
    version += ".dev" + datetime.datetime.now().strftime("%Y%m%d")
=======

def _get_version() -> str:
    """Grabs the package version from mava/version.py."""
    dict_: dict = {}
    with open("mava/version.py") as f:
        exec(f.read(), dict_)
    return dict_["__version__"]

>>>>>>> 20f3cbe9

setup(
    name="id-mava",  # could we just change this to mava?
    version=_get_version(),
    author="InstaDeep Ltd",
<<<<<<< HEAD
    license="Apache License, Version 2.0",
    keywords="multi-agent reinforcement-learning python machine learning",
    packages=find_namespace_packages(
        exclude=["*.tests", "*.tests.*", "tests.*", "tests"]
    ),
    install_requires=[
        "jax>=0.2.26",
        "jaxlib>=0.1.74",
        "distrax",
        "optax",
        "flax",
        "numpy",
        "sacred",
        "tensorboard_logger",
        "git+https://github.com/instadeepai/jumanji.git",
    ],
    extras_require={
        "testing_formatting": testing_formatting_requirements,
=======
    description="A Python library for Multi-Agent Reinforcement Learning in JAX.",
    license="Apache 2.0",
    url="https://github.com/instadeepai/mava/",
    long_description=open("README.md").read(),
    long_description_content_type="text/markdown",
    keywords="multi-agent reinforcement-learning python jax",
    packages=setuptools.find_packages(),
    python_requires=">=3.9",
    install_requires=_parse_requirements("requirements/requirements.txt"),
    extras_require={
        "dev": _parse_requirements("requirements/requirements-dev.txt"),
>>>>>>> 20f3cbe9
    },
    package_data={"mava": ["py.typed"]},
    classifiers=[
        "Development Status :: 3 - Alpha",
        "Environment :: Console",
        "Intended Audience :: Science/Research",
        "Intended Audience :: Developers",
        "Operating System :: OS Independent",
        "Programming Language :: Python :: 3.9",
        "Topic :: Scientific/Engineering :: Artificial Intelligence",
        "Topic :: Software Development :: Libraries :: Python Modules",
        "License :: OSI Approved :: Apache Software License",
    ],
    zip_safe=False,
    include_package_data=True,
)<|MERGE_RESOLUTION|>--- conflicted
+++ resolved
@@ -18,46 +18,12 @@
 import setuptools
 from setuptools import setup
 
-<<<<<<< HEAD
-from setuptools import find_namespace_packages, setup
-=======
->>>>>>> 20f3cbe9
 
 def _parse_requirements(path: str) -> List[str]:
     """Returns content of given requirements file."""
     with open(os.path.join(path)) as f:
         return [line.rstrip() for line in f if not (line.isspace() or line.startswith("#"))]
 
-<<<<<<< HEAD
-testing_formatting_requirements = [
-    "pytest==7.2.0",
-    "pre-commit",
-    "mypy==0.981",
-    "pytest-xdist",
-    "flake8==3.8.2",
-    "black==22.3.0",
-    "pytest-cov",
-    "interrogate",
-    "pydocstyle",
-    "types-six",
-]
-
-long_description = """Mava is a library for building multi-agent reinforcement
-learning (MARL) systems. Mava builds off of Acme and in a similar way strives
-to expose simple, efficient, and readable components, as well as examples that
-serve both as reference implementations of popular algorithms and as strong
-baselines, while still providing enough flexibility to do novel research.
-For more information see
-[github repository](https://github.com/instadeepai/mava)."""
-
-# Get the version from metadata.
-version = _metadata.__version__  # type: ignore
-
-# If we're releasing a nightly/dev version append to the version string.
-if "--nightly" in sys.argv:
-    sys.argv.remove("--nightly")
-    version += ".dev" + datetime.datetime.now().strftime("%Y%m%d")
-=======
 
 def _get_version() -> str:
     """Grabs the package version from mava/version.py."""
@@ -66,32 +32,11 @@
         exec(f.read(), dict_)
     return dict_["__version__"]
 
->>>>>>> 20f3cbe9
 
 setup(
     name="id-mava",  # could we just change this to mava?
     version=_get_version(),
     author="InstaDeep Ltd",
-<<<<<<< HEAD
-    license="Apache License, Version 2.0",
-    keywords="multi-agent reinforcement-learning python machine learning",
-    packages=find_namespace_packages(
-        exclude=["*.tests", "*.tests.*", "tests.*", "tests"]
-    ),
-    install_requires=[
-        "jax>=0.2.26",
-        "jaxlib>=0.1.74",
-        "distrax",
-        "optax",
-        "flax",
-        "numpy",
-        "sacred",
-        "tensorboard_logger",
-        "git+https://github.com/instadeepai/jumanji.git",
-    ],
-    extras_require={
-        "testing_formatting": testing_formatting_requirements,
-=======
     description="A Python library for Multi-Agent Reinforcement Learning in JAX.",
     license="Apache 2.0",
     url="https://github.com/instadeepai/mava/",
@@ -103,7 +48,6 @@
     install_requires=_parse_requirements("requirements/requirements.txt"),
     extras_require={
         "dev": _parse_requirements("requirements/requirements-dev.txt"),
->>>>>>> 20f3cbe9
     },
     package_data={"mava": ["py.typed"]},
     classifiers=[
