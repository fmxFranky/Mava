# python3
# Copyright 2021 InstaDeep Ltd. All rights reserved.
#
# Licensed under the Apache License, Version 2.0 (the "License");
# you may not use this file except in compliance with the License.
# You may obtain a copy of the License at
#
#     http://www.apache.org/licenses/LICENSE-2.0
#
# Unless required by applicable law or agreed to in writing, software
# distributed under the License is distributed on an "AS IS" BASIS,
# WITHOUT WARRANTIES OR CONDITIONS OF ANY KIND, either express or implied.
# See the License for the specific language governing permissions and
# limitations under the License.

"""Tests for MADDPG."""

import functools

import launchpad as lp
import sonnet as snt
from launchpad.nodes.python.local_multi_processing import PythonProcess

import mava
from mava.systems.tf import maddpg
from mava.utils import lp_utils
from mava.utils.enums import ArchitectureType
from mava.utils.environments import debugging_utils


class TestMADDPG:
    """Simple integration/smoke test for MADDPG."""
<<<<<<< HEAD
=======

    def test_maddpg_on_debugging_env(self) -> None:
        """Tests that the system can run on the simple spread
        debugging environment without crashing."""

        # environment
        environment_factory = functools.partial(
            debugging_utils.make_environment,
            env_name="simple_spread",
            action_space="continuous",
        )
>>>>>>> 427d9886

        # networks
        network_factory = lp_utils.partial_kwargs(
            maddpg.make_default_networks, policy_networks_layer_sizes=(64, 64)
        )

        # system
        system = maddpg.MADDPG(
            environment_factory=environment_factory,
            network_factory=network_factory,
            num_executors=2,
            batch_size=32,
            min_replay_size=32,
            max_replay_size=1000,
            policy_optimizer=snt.optimizers.Adam(learning_rate=1e-4),
            critic_optimizer=snt.optimizers.Adam(learning_rate=1e-4),
            checkpoint=False,
        )
        program = system.build()

        (trainer_node,) = program.groups["trainer"]
        trainer_node.disable_run()

        # Launch gpu config - don't use gpu
        gpu_id = -1
        env_vars = {"CUDA_VISIBLE_DEVICES": str(gpu_id)}
        local_resources = {
            "trainer": PythonProcess(env=env_vars),
            "evaluator": PythonProcess(env=env_vars),
            "executor": PythonProcess(env=env_vars),
        }

        lp.launch(
            program,
            launch_type="test_mt",
            local_resources=local_resources,
        )

        trainer: mava.Trainer = trainer_node.create_handle().dereference()

        for _ in range(2):
            trainer.step()

    def test_recurrent_maddpg_on_debugging_env(self) -> None:
        """Tests that the system can run on the simple spread
        debugging environment without crashing."""

        # environment
        environment_factory = functools.partial(
            debugging_utils.make_environment,
            env_name="simple_spread",
            action_space="continuous",
        )

        # networks
        network_factory = lp_utils.partial_kwargs(
            maddpg.make_default_networks,
            archecture_type=ArchitectureType.recurrent,
            policy_networks_layer_sizes=(32, 32),
        )

        # system
        system = maddpg.MADDPG(
            environment_factory=environment_factory,
            network_factory=network_factory,
            num_executors=2,
            batch_size=16,
            min_replay_size=16,
            max_replay_size=1000,
            policy_optimizer=snt.optimizers.Adam(learning_rate=1e-4),
            critic_optimizer=snt.optimizers.Adam(learning_rate=1e-4),
            checkpoint=False,
            trainer_fn=maddpg.training.MADDPGDecentralisedRecurrentTrainer,
            executor_fn=maddpg.execution.MADDPGRecurrentExecutor,
            sequence_length=4,
            period=4,
            bootstrap_n=2,
        )
        program = system.build()

        (trainer_node,) = program.groups["trainer"]
        trainer_node.disable_run()

        # Launch gpu config - don't use gpu
        gpu_id = -1
        env_vars = {"CUDA_VISIBLE_DEVICES": str(gpu_id)}
        local_resources = {
            "trainer": PythonProcess(env=env_vars),
            "evaluator": PythonProcess(env=env_vars),
            "executor": PythonProcess(env=env_vars),
        }

        lp.launch(
            program,
            launch_type="test_mt",
            local_resources=local_resources,
        )

        trainer: mava.Trainer = trainer_node.create_handle().dereference()

        for _ in range(2):
            trainer.step()<|MERGE_RESOLUTION|>--- conflicted
+++ resolved
@@ -30,8 +30,6 @@
 
 class TestMADDPG:
     """Simple integration/smoke test for MADDPG."""
-<<<<<<< HEAD
-=======
 
     def test_maddpg_on_debugging_env(self) -> None:
         """Tests that the system can run on the simple spread
@@ -43,7 +41,6 @@
             env_name="simple_spread",
             action_space="continuous",
         )
->>>>>>> 427d9886
 
         # networks
         network_factory = lp_utils.partial_kwargs(
