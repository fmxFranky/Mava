--- conflicted
+++ resolved
@@ -15,12 +15,8 @@
 
 import functools
 from datetime import datetime
-<<<<<<< HEAD
 from pathlib import Path
 from typing import Any, Dict, Mapping, Optional, Sequence, Union
-=======
-from typing import Any, Dict, Mapping, Sequence, Union
->>>>>>> 3462761f
 
 import launchpad as lp
 import sonnet as snt
@@ -175,15 +171,11 @@
         epsilon_min=0.01,
         epsilon_decay=1e-3,
         log_info=log_info,
-<<<<<<< HEAD
-        optimizer=snt.optimizers.Adam(learning_rate=1e-3),
-=======
         policy_optimizer=snt.optimizers.Adam(learning_rate=1e-4),
         checkpoint_subpath=checkpoint_dir,
         trainer_logger=trainer_logger,
         exec_logger=exec_logger,
         eval_logger=eval_logger,
->>>>>>> 3462761f
     ).build()
 
     # launch
